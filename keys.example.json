--- conflicted
+++ resolved
@@ -8,11 +8,8 @@
     "HUGGINGFACE_API_KEY": "",
     "QWEN_API_KEY": "",
     "XAI_API_KEY": "",
-<<<<<<< HEAD
     "GHLF_API_KEY": "",
-    "HYPERBOLIC_API_KEY": ""
-=======
+    "HYPERBOLIC_API_KEY": "",
     "MISTRAL_API_KEY": "",
     "DEEPSEEK_API_KEY": ""
->>>>>>> 8e783ba7
 }