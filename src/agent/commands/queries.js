import * as world from '../library/world.js';
import * as mc from '../../utils/mcdata.js';
import { getCommandDocs } from './index.js';
import convoManager from '../conversation.js';
import { checkLevelBlueprint, checkBlueprint } from '../construction_tasks.js';

const pad = (str) => {
    return '\n' + str + '\n';
}

// queries are commands that just return strings and don't affect anything in the world
export const queryList = [
    {
        name: "!stats",
        description: "Get your bot's location, health, hunger, and time of day.", 
        perform: function (agent) {
            let bot = agent.bot;
            let res = 'STATS';
            let pos = bot.entity.position;
            // display position to 2 decimal places
            res += `\n- Position: x: ${pos.x.toFixed(2)}, y: ${pos.y.toFixed(2)}, z: ${pos.z.toFixed(2)}`;
            // Gameplay
            res += `\n- Gamemode: ${bot.game.gameMode}`;
            res += `\n- Health: ${Math.round(bot.health)} / 20`;
            res += `\n- Hunger: ${Math.round(bot.food)} / 20`;
            res += `\n- Biome: ${world.getBiomeName(bot)}`;
            let weather = "Clear";
            if (bot.rainState > 0)
                weather = "Rain";
            if (bot.thunderState > 0)
                weather = "Thunderstorm";
            res += `\n- Weather: ${weather}`;
            // let block = bot.blockAt(pos);
            // res += `\n- Artficial light: ${block.skyLight}`;
            // res += `\n- Sky light: ${block.light}`;
            // light properties are bugged, they are not accurate
            res += '\n- ' + world.getSurroundingBlocks(bot).join('\n- ')
            res += `\n- First Solid Block Above Head: ${world.getFirstBlockAboveHead(bot, null, 32)}`;


            if (bot.time.timeOfDay < 6000) {
                res += '\n- Time: Morning';
            } else if (bot.time.timeOfDay < 12000) {
                res += '\n- Time: Afternoon';
            } else {
                res += '\n- Time: Night';
            }

            // get the bot's current action
            let action = agent.actions.currentActionLabel;
            if (agent.isIdle())
                action = 'Idle';
            res += `\- Current Action: ${action}`;


            let players = world.getNearbyPlayerNames(bot);
            let bots = convoManager.getInGameAgents().filter(b => b !== agent.name);
            players = players.filter(p => !bots.includes(p));

            res += '\n- Nearby Human Players: ' + (players.length > 0 ? players.join(', ') : 'None.');
            res += '\n- Nearby Bot Players: ' + (bots.length > 0 ? bots.join(', ') : 'None.');

            res += '\n' + agent.bot.modes.getMiniDocs() + '\n';
            return pad(res);
        }
    },
    {
        name: "!inventory",
        description: "Get your bot's inventory.",
        perform: function (agent) {
            let bot = agent.bot;
            let inventory = world.getInventoryCounts(bot);
            let res = 'INVENTORY';
            for (const item in inventory) {
                if (inventory[item] && inventory[item] > 0)
                    res += `\n- ${item}: ${inventory[item]}`;
            }
            if (res === 'INVENTORY') {
                res += ': Nothing';
            }
            else if (agent.bot.game.gameMode === 'creative') {
                res += '\n(You have infinite items in creative mode. You do not need to gather resources!!)';
            }

            let helmet = bot.inventory.slots[5];
            let chestplate = bot.inventory.slots[6];
            let leggings = bot.inventory.slots[7];
            let boots = bot.inventory.slots[8];
            res += '\nWEARING: ';
            if (helmet)
                res += `\nHead: ${helmet.name}`;
            if (chestplate)
                res += `\nTorso: ${chestplate.name}`;
            if (leggings)
                res += `\nLegs: ${leggings.name}`;
            if (boots)
                res += `\nFeet: ${boots.name}`;
            if (!helmet && !chestplate && !leggings && !boots)
                res += 'Nothing';

            return pad(res);
        }
    },
    {
        name: "!nearbyBlocks",
        description: "Get the blocks near the bot.",
        perform: function (agent) {
            let bot = agent.bot;
            let res = 'NEARBY_BLOCKS';
            let blocks = world.getNearbyBlockTypes(bot);
            for (let i = 0; i < blocks.length; i++) {
                res += `\n- ${blocks[i]}`;
            }
            if (blocks.length == 0) {
                res += ': none';
            } 
            else {
                // Environmental Awareness
                res += '\n- ' + world.getSurroundingBlocks(bot).join('\n- ')
                res += `\n- First Solid Block Above Head: ${world.getFirstBlockAboveHead(bot, null, 32)}`;
            }
            return pad(res);
        }
    },
    {
        name: "!craftable",
        description: "Get the craftable items with the bot's inventory.",
        perform: function (agent) {
            let craftable = world.getCraftableItems(agent.bot);
            let res = 'CRAFTABLE_ITEMS';
            for (const item of craftable) {
                res += `\n- ${item}`;
            }
            if (res == 'CRAFTABLE_ITEMS') {
                res += ': none';
            }
            return pad(res);
        }
    },
    {
        name: "!entities",
        description: "Get the nearby players and entities.",
        perform: function (agent) {
            let bot = agent.bot;
            let res = 'NEARBY_ENTITIES';
            let players = world.getNearbyPlayerNames(bot);
            let bots = convoManager.getInGameAgents().filter(b => b !== agent.name);
            players = players.filter(p => !bots.includes(p));

            for (const player of players) {
                res += `\n- Human player: ${player}`;
            }
            for (const bot of bots) {
                res += `\n- Bot player: ${bot}`;
            }

            for (const entity of world.getNearbyEntityTypes(bot)) {
                if (entity === 'player' || entity === 'item')
                    continue;
                res += `\n- entities: ${entity}`;
            }
            if (res == 'NEARBY_ENTITIES') {
                res += ': none';
            }
            return pad(res);
        }
    },
    {
        name: "!modes",
        description: "Get all available modes and their docs and see which are on/off.",
        perform: function (agent) {
            return agent.bot.modes.getDocs();
        }
    },
    {
        name: '!savedPlaces',
        description: 'List all saved locations.',
        perform: async function (agent) {
            return "Saved place names: " + agent.memory_bank.getKeys();
        }
<<<<<<< HEAD
    }, 
    {
        name: '!checkBlueprintLevel',
        description: 'Check if the level is complete and what blocks still need to be placed for the blueprint',
        params: {
            'levelNum': { type: 'int', description: 'The level number to check.', domain: [0, Number.MAX_SAFE_INTEGER] }
        },
        perform: function (agent, levelNum) {
            let res = checkLevelBlueprint(agent, levelNum);
            console.log(res);
            return pad(res);
        }
    }, 
    {
        name: '!checkBlueprint',
        description: 'Check what blocks still need to be placed for the blueprint',
        perform: function (agent) {
            let res = checkBlueprint(agent);
            return pad(res);
        }
    }, 
    {
        name: '!getBlueprint',
        description: 'Get the blueprint for the building',
        perform: function (agent) {
            let res = agent.task.blueprint.explain();
            return pad(res);
        }
    }, 
    {
        name: '!getBlueprintLevel',
        description: 'Get the blueprint for the building',
        params: {
            'levelNum': { type: 'int', description: 'The level number to check.', domain: [0, Number.MAX_SAFE_INTEGER] }
        },
        perform: function (agent, levelNum) {
            let res = agent.task.blueprint.explainLevel(levelNum);
            console.log(res);
            return pad(res);
        }
    }
=======
    },
    {
        name: '!getCraftingPlan',
        description: "Provides a comprehensive crafting plan for a specified item. This includes a breakdown of required ingredients, the exact quantities needed, and an analysis of missing ingredients or extra items needed based on the bot's current inventory.",
        params: {
            targetItem: { 
                type: 'string', 
                description: 'The item that we are trying to craft' 
            },
            quantity: { 
                type: 'int',
                description: 'The quantity of the item that we are trying to craft',
                optional: true,
                domain: [1, Infinity, '[)'], // Quantity must be at least 1,
                default: 1
            }
        },
        perform: function (agent, targetItem, quantity = 1) {
            let bot = agent.bot;

            // Fetch the bot's inventory
            const curr_inventory = world.getInventoryCounts(bot); 
            const target_item = targetItem;
            let existingCount = curr_inventory[target_item] || 0;
            let prefixMessage = '';
            if (existingCount > 0) {
                curr_inventory[target_item] -= existingCount;
                prefixMessage = `You already have ${existingCount} ${target_item} in your inventory. If you need to craft more,\n`;
            }

            // Generate crafting plan
            let craftingPlan = mc.getDetailedCraftingPlan(target_item, quantity, curr_inventory);
            craftingPlan = prefixMessage + craftingPlan;
            console.log(craftingPlan);
            return pad(craftingPlan);
        },
    },
    {
        name: '!help',
        description: 'Lists all available commands and their descriptions.',
        perform: async function (agent) {
            return getCommandDocs();
        }
    },
>>>>>>> 332ad0a0
];<|MERGE_RESOLUTION|>--- conflicted
+++ resolved
@@ -178,7 +178,6 @@
         perform: async function (agent) {
             return "Saved place names: " + agent.memory_bank.getKeys();
         }
-<<<<<<< HEAD
     }, 
     {
         name: '!checkBlueprintLevel',
@@ -219,8 +218,6 @@
             console.log(res);
             return pad(res);
         }
-    }
-=======
     },
     {
         name: '!getCraftingPlan',
@@ -265,5 +262,4 @@
             return getCommandDocs();
         }
     },
->>>>>>> 332ad0a0
 ];