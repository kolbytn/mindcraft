--- conflicted
+++ resolved
@@ -46,7 +46,7 @@
             assert(actionLabel != null, 'actionLabel is required for new resume');
             this.resume_name = actionLabel;
         }
-        if (this.resume_func != null && (this.agent.isIdle() || new_resume) && (!this.agent.self_prompter.on || new_resume)) {
+        if (this.resume_func != null && this.agent.isIdle() && (!this.agent.self_prompter.on || new_resume)) {
             this.currentActionLabel = this.resume_name;
             let res = await this._executeAction(this.resume_name, this.resume_func, timeout);
             this.currentActionLabel = '';
@@ -112,18 +112,14 @@
             // Log the full stack trace
             console.error(err.stack);
             await this.stop();
-
-<<<<<<< HEAD
             err = err.toString();
             let relevant_skill_docs = await this.agent.prompter.getRelevantSkillDocs(err,5);
-            let message = this._getBotOutputSummary() + '!!Code threw exception!!  Error: ' + err+'\n'+relevant_skill_docs;
-=======
-            let message = this._getBotOutputSummary() + 
-                '!!Code threw exception!!\n' + 
+
+            let message = this._getBotOutputSummary() +
+                '!!Code threw exception!!\n' +
                 'Error: ' + err + '\n' +
-                'Stack trace:\n' + err.stack;
-            
->>>>>>> 2c5dc2b4
+                'Stack trace:\n' + err.stack+'\n'+relevant_skill_docs;
+
             let interrupted = this.agent.bot.interrupt_code;
             this.agent.clearBotLogs();
             if (!interrupted && !this.agent.coder.generating) {
