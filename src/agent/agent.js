--- conflicted
+++ resolved
@@ -105,9 +105,16 @@
                 console.log("Done giving inventory items.");
             }
 
-<<<<<<< HEAD
             if (this.task && "agent_number" in this.task && this.task.agent_number > 1) {
-=======
+                var agent_names = this.task.agent_names;
+                console.log("Agent names:", agent_names);
+                for (let i=0; i<this.task.agent_number; i++) {
+                    if (agent_names[i] !== this.name) {
+                        console.log(`Teleporting ${this.name} to ${agent_names[i]}`);
+                        this.bot.chat(`/tp ${this.name} ${agent_names[i]}`);
+                    }
+                }
+            }
             // Function to generate random numbers
 
             function getRandomOffset(range) {
@@ -129,7 +136,6 @@
             // teleport near a human player if found by default
 
             if (this.task && "agent_number" in this.task) {
->>>>>>> 29a689f4
                 var agent_names = this.task.agent_names;
                 for (let i=0; i < this.task.agent_number; i++) {
                     if (human_player_name) {
@@ -143,8 +149,6 @@
                 }
                 await new Promise((resolve) => setTimeout(resolve, 500));
             }
-<<<<<<< HEAD
-=======
 
             // now all bots are teleport on top of each other
             // Now comes the teleportation to random distance from the human player part
@@ -161,7 +165,6 @@
                 const zOffset = getRandomOffset(5);
                 this.bot.chat(`/tp ${this.name} ${Math.floor(pos.x + xOffset)} ${pos.y + 3} ${Math.floor(pos.z + zOffset)}`);
             }
->>>>>>> 29a689f4
             
             const ignore_messages = [
                 "Set own game mode to",
