--- conflicted
+++ resolved
@@ -34,6 +34,11 @@
         
         this.latestScreenshotPath = null;
         this.count_id = count_id;
+        if (!profile_fp) {
+            throw new Error('No profile filepath provided');
+        }
+        
+        console.log('Starting agent initialization with profile:', profile_fp);
         
         // Initialize components with more detailed error handling
         this.actions = new ActionManager(this);
@@ -112,12 +117,9 @@
 
                 await new Promise((resolve) => setTimeout(resolve, 10000));
                 this.checkAllPlayersPresent();
-<<<<<<< HEAD
               
                 console.log('Initializing vision intepreter...');
                 this.vision_interpreter = new VisionInterpreter(this, settings.vision_mode);
-=======
->>>>>>> 00127506
 
             } catch (error) {
                 console.error('Error in spawn event:', error);
