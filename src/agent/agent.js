--- conflicted
+++ resolved
@@ -358,11 +358,7 @@
         }
         else {
 	    if (settings.speak) {
-<<<<<<< HEAD
-            	say(message);
-=======
             say(to_translate);
->>>>>>> 799d6b1c
 	    }
             this.bot.chat(message);
         }
