import { History } from './history.js';
import { Coder } from './coder.js';
import { Prompter } from './prompter.js';
import { initModes } from './modes.js';
import { initBot } from '../utils/mcdata.js';
import { containsCommand, commandExists, executeCommand, truncCommandMessage, isAction } from './commands/index.js';
import { ActionManager } from './action_manager.js';
import { NPCContoller } from './npc/controller.js';
import { MemoryBank } from './memory_bank.js';
import { SelfPrompter } from './self_prompter.js';
import { isOtherAgent, initConversationManager, sendToBot, endAllChats, responseScheduledFor} from './conversation.js';
import { handleTranslation, handleEnglishTranslation } from '../utils/translator.js';
import { addViewer } from './viewer.js';
import settings from '../../settings.js';
<<<<<<< HEAD
import { loadTask } from '../utils/tasks.js';
import { TechTreeHarvestValidator } from '../../tasks/validation_functions/task_validator.js';
import {getPosition} from './library/world.js'
import { readFileSync } from 'fs'; 


export class Agent {
    async start(profile_fp, 
        load_mem=false, 
        init_message=null, 
        count_id=0, 
        task=null) {
        this.actions = new ActionManager(this);
        this.prompter = new Prompter(this, profile_fp);
        this.name = this.prompter.getName();
        this.history = new History(this);
        this.coder = new Coder(this);
        this.npc = new NPCContoller(this);
        this.memory_bank = new MemoryBank();
        this.self_prompter = new SelfPrompter(this);
        initConversationManager(this);

        console.log('Task:', task);
        await this.prompter.initExamples();

        console.log('Logging in...');
        this.bot = initBot(this.name);

        if (task) {
            this.task = loadTask(task);
            this.taskTimeout = this.task.timeout || 300;
            this.taskStartTime = Date.now();
            if (this.task.type === 'harvest' || this.task.type === 'techtree') {
                this.validator = new TechTreeHarvestValidator(this.task, this.bot);
            }
            this.validator = new TechTreeHarvestValidator(this.task, this.bot);
            
        } else {
            this.task = null;
            this.taskTimeout = null;
            this.validator = null;
        }

        // handle blocked actions
        if (this.task && "blocked_actions" in this.task) {
            if ("agent_number" in this.task && this.task.agent_number > 1) {
                this.blocked_actions = this.task.blocked_actions[this.name];
                console.log(`Blocked actions for ${this.name}:`, this.blocked_actions);
            } else {
                this.blocked_actions = this.task.blocked_actions;
                console.log(`Blocked actions:`, this.blocked_actions);
            }
        }
        
        console.log("Is validated:", this.validator && this.validator.validate());

        initModes(this);

        let save_data = null;
        if (load_mem) {
            save_data = this.history.load();
        }

        this.bot.once('spawn', async () => {
            addViewer(this.bot, count_id);

            // wait for a bit so stats are not undefined
            await new Promise((resolve) => setTimeout(resolve, 1000));

            console.log(`${this.name} spawned.`);
            this.clearBotLogs();

            this.bot.chat(`/clear ${this.name}`);
            console.log(`Cleared ${this.name}'s inventory.`);
            
            //wait for a bit so inventory is cleared
            await new Promise((resolve) => setTimeout(resolve, 500));
            
            
            console.log(this.task && "agent_number" in this.task && this.task.agent_number > 1);
            if (this.task && "agent_number" in this.task && this.task.agent_number > 1) {
                var initial_inventory = this.task.initial_inventory[this.name];
                console.log("Initial inventory:", initial_inventory);
            } else if (task) {
                console.log("Initial inventory:", this.task.initial_inventory);
                var initial_inventory = this.task.initial_inventory;
            }
            if (this.task && "initial_inventory" in this.task) {
                console.log("Setting inventory...");
                console.log("Inventory to set:", initial_inventory);
                for (let key of Object.keys(initial_inventory)) {
                    console.log('Giving item:', key);
                    this.bot.chat(`/give ${this.name} ${key} ${initial_inventory[key]}`);
                };
                //wait for a bit so inventory is set
                await new Promise((resolve) => setTimeout(resolve, 500));
                console.log("Done giving inventory items.");
            }
            // Function to generate random numbers

            function getRandomOffset(range) {
                return Math.floor(Math.random() * (range * 2 + 1)) - range;
            }

            let human_player_name = null;

            // Finding if there is a human player on the server
            for (const playerName in this.bot.players) {
                const player = this.bot.players[playerName];
                if (!isOtherAgent(player.username)) {
                    console.log('Found human player:', player.username);
                    human_player_name = player.username
                    break;
                }
                }

            // teleport near a human player if found by default

            if (this.task && "agent_number" in this.task) {
                var agent_names = this.task.agent_names;
                for (let i=0; i < this.task.agent_number; i++) {
                    if (human_player_name) {
                        console.log(`Teleporting ${this.name} to human ${human_player_name}`)
                        this.bot.chat(`/tp ${this.name} ${human_player_name}`) // teleport on top of the human player

                    }
                    else {
                        this.bot.chat(`/tp ${this.name} ${agent_names[i]}`) // teleport on top of other bots
                    }
                }
                await new Promise((resolve) => setTimeout(resolve, 200));
            }

            else if (this.task) {
                if (human_player_name) {
                    console.log(`Teleporting ${this.name} to human ${human_player_name}`)
                    this.bot.chat(`/tp ${this.name} ${human_player_name}`) // teleport on top of the human player

                }
                await new Promise((resolve) => setTimeout(resolve, 200));
            }

            // now all bots are teleport on top of each other
            // Now comes the teleportation to random distance from the human player part

            /*
            Note : We don't want randomness for construction task as the reference point matters a lot.
            Another reason for no randomness for construction task is because, often times the user would fly in the air,
            then set a random block to dirt and teleport the bot to stand on that block for starting the construction
            */

            if (this.task && this.task.type !== 'construction') {
                const pos = getPosition(this.bot);
                const xOffset = getRandomOffset(5);
                const zOffset = getRandomOffset(5);
                this.bot.chat(`/tp ${this.name} ${Math.floor(pos.x + xOffset)} ${pos.y + 3} ${Math.floor(pos.z + zOffset)}`);
                await new Promise((resolve) => setTimeout(resolve, 200));
            }
=======
import { serverProxy } from './server_proxy.js';

export class Agent {
    async start(profile_fp, load_mem=false, init_message=null, count_id=0) {
        this.last_sender = null;
        try {
            if (!profile_fp) {
                throw new Error('No profile filepath provided');
            }

            // Connect to MindServer via proxy
            serverProxy.connect();
            
            console.log('Starting agent initialization with profile:', profile_fp);
>>>>>>> b1fd881e
            
            // Initialize components with more detailed error handling
            console.log('Initializing action manager...');
            this.actions = new ActionManager(this);
            console.log('Initializing prompter...');
            this.prompter = new Prompter(this, profile_fp);
            this.name = this.prompter.getName();
            console.log('Initializing history...');
            this.history = new History(this);
            console.log('Initializing coder...');
            this.coder = new Coder(this);
            console.log('Initializing npc controller...');
            this.npc = new NPCContoller(this);
            console.log('Initializing memory bank...');
            this.memory_bank = new MemoryBank();
            console.log('Initializing self prompter...');
            this.self_prompter = new SelfPrompter(this);
            initConversationManager(this);            
            console.log('Initializing examples...');
            await this.prompter.initExamples();

            serverProxy.registerAgent(this.name);

            console.log(this.name, 'logging into minecraft...');
            this.bot = initBot(this.name);

            initModes(this);

            let save_data = null;
            if (load_mem) {
                save_data = this.history.load();
            }

            this.bot.on('login', () => {
                console.log(this.name, 'logged in!');
                
                // Set skin for profile, requires Fabric Tailor. (https://modrinth.com/mod/fabrictailor)
                if (this.prompter.profile.skin)
                    this.bot.chat(`/skin set URL ${this.prompter.profile.skin.model} ${this.prompter.profile.skin.path}`);
                else
                    this.bot.chat(`/skin clear`);
            });

            const spawnTimeout = setTimeout(() => {
                process.exit(0);
            }, 30000);
            this.bot.once('spawn', async () => {
                try {
                    clearTimeout(spawnTimeout);
                    addViewer(this.bot, count_id);

                    // wait for a bit so stats are not undefined
                    await new Promise((resolve) => setTimeout(resolve, 1000));
                    
                    console.log(`${this.name} spawned.`);
                    this.clearBotLogs();
                    
                    this._setupEventHandlers(save_data, init_message);
                    this.startEvents();
                } catch (error) {
                    console.error('Error in spawn event:', error);
                    process.exit(0);
                }
            });
        } catch (error) {
            // Ensure we're not losing error details
            console.error('Agent start failed with error:', {
                message: error.message || 'No error message',
                stack: error.stack || 'No stack trace',
                error: error
            });
            throw error; // Re-throw with preserved details
        }
    }

    async _setupEventHandlers(save_data, init_message) {
        const ignore_messages = [
            "Set own game mode to",
            "Set the time to",
            "Set the difficulty to",
            "Teleported ",
            "Set the weather to",
            "Gamerule "
        ];
        
        const respondFunc = async (username, message) => {
            if (username === this.name) return;
            try {
                if (ignore_messages.some((m) => message.startsWith(m))) return;

                this.shut_up = false;

                console.log(this.name, 'received message from', username, ':', message);

                if (isOtherAgent(username)) {
                    //recieveFromBot(username, message);
                    console.warn('recieved whisper from other bot??')
                }
                else {
                    let translation = await handleEnglishTranslation(message);
                    this.handleMessage(username, translation);
                }
            } catch (error) {
                console.error('Error handling message:', error);
            }
        }

<<<<<<< HEAD
            this.startEvents();
            
            await new Promise((resolve) => setTimeout(resolve, 10000));
            this.checkAllPlayersPresent();
        });
=======
        this.bot.on('whisper', respondFunc);
        if (settings.profiles.length === 1)
            this.bot.on('chat', respondFunc);

        // Set up auto-eat
        this.bot.autoEat.options = {
            priority: 'foodPoints',
            startAt: 14,
            bannedFood: ["rotten_flesh", "spider_eye", "poisonous_potato", "pufferfish", "chicken"]
        };

        if (save_data?.self_prompt) {
            let prompt = save_data.self_prompt;
            // add initial message to history
            this.history.add('system', prompt);
            await this.self_prompter.start(prompt);
        }
        else if (save_data?.last_sender) {
            this.last_sender = save_data.last_sender;
            await this.handleMessage('system', `You have restarted and this message is auto-generated. Continue the conversation with ${this.last_sender}`);
        }
        else if (init_message) {
            await this.handleMessage('system', init_message, 2);
        }
        else {
            const translation = await handleTranslation("Hello world! I am "+this.name);
            this.bot.chat(translation);
        }
>>>>>>> b1fd881e
    }

    checkAllPlayersPresent() {
        if (!this.task || !this.task.agent_names) {
          return;
        }

        const missingPlayers = this.task.agent_names.filter(name => !this.bot.players[name]);
        if (missingPlayers.length > 0) {
            console.log(`Missing players/bots: ${missingPlayers.join(', ')}`);
            this.cleanKill('Not all required players/bots are present in the world. Exiting.', 4);
          }
        }

    requestInterrupt() {
        this.bot.interrupt_code = true;
        this.bot.collectBlock.cancelTask();
        this.bot.pathfinder.stop();
        this.bot.pvp.stop();
    }

    clearBotLogs() {
        this.bot.output = '';
        this.bot.interrupt_code = false;
    }

    shutUp() {
        this.shut_up = true;
        if (this.self_prompter.on) {
            this.self_prompter.stop(false);
        }
        endAllChats();
    }

<<<<<<< HEAD
    async handleMessage(source, message, max_responses=null) { 
        if (this.task && this.validator && this.validator.validate()) {
            this.killBots();
        }
=======
    async handleMessage(source, message, max_responses=null) {
        if (!source || !message) {
            console.warn('Received empty message from', source);
            return false;
        }

>>>>>>> b1fd881e
        let used_command = false;
        if (max_responses === null) {
            max_responses = settings.max_commands === -1 ? Infinity : settings.max_commands;
        }
        if (max_responses === -1){
            max_responses = Infinity;
        }

        const self_prompt = source === 'system' || source === this.name;
        const from_other_bot = isOtherAgent(source);

        if (!self_prompt && !from_other_bot) { // from user, check for forced commands
            const user_command_name = containsCommand(message);
            if (user_command_name) {
                if (!commandExists(user_command_name)) {
                    this.bot.chat(`Command '${user_command_name}' does not exist.`);
                    return false;
                }
                this.bot.chat(`*${source} used ${user_command_name.substring(1)}*`);
                if (user_command_name === '!newAction') {
                    // all user-initiated commands are ignored by the bot except for this one
                    // add the preceding message to the history to give context for newAction
                    this.history.add(source, message);
                }
                let execute_res = await executeCommand(this, message);
                if (execute_res) 
                    this.routeResponse(source, execute_res);
                return true;
            }
        } else {
            console.log('Self-prompting:', message);
            // if self_prompt contains something that indicates the goal is complete, stop self-prompting
            if (message.includes('goal complete')) {
                this.self_prompter.stop();
                process.exit(0);
            }
        }

        if (!self_prompt)
            this.last_sender = source;

        // Now translate the message
        message = await handleEnglishTranslation(message);
        console.log('received message from', source, ':', message);

        const checkInterrupt = () => this.self_prompter.shouldInterrupt(self_prompt) || this.shut_up || responseScheduledFor(source);

        let behavior_log = this.bot.modes.flushBehaviorLog();
        if (behavior_log.trim().length > 0) {
            const MAX_LOG = 500;
            if (behavior_log.length > MAX_LOG) {
                behavior_log = '...' + behavior_log.substring(behavior_log.length - MAX_LOG);
            }
            behavior_log = 'Recent behaviors log: \n' + behavior_log.substring(behavior_log.indexOf('\n'));
            await this.history.add('system', behavior_log);
        }

        // Handle other user messages
        await this.history.add(source, message);
        this.history.save();


        if (!self_prompt && this.self_prompter.on) // message is from user during self-prompting
            max_responses = 1; // force only respond to this message, then let self-prompting take over
        for (let i=0; i<max_responses; i++) {

            
            if (checkInterrupt()) break;
            let history = this.history.getHistory();
            let res = await this.prompter.promptConvo(history);

            let command_name = containsCommand(res);

            if (command_name) { // contains query or command
                console.log(`Full response: ""${res}""`)
                res = truncCommandMessage(res); // everything after the command is ignored
                this.history.add(this.name, res);
                
                if (!commandExists(command_name)) {
                    this.history.add('system', `Command ${command_name} does not exist.`);
                    console.warn('Agent hallucinated command:', command_name)
                    continue;
                }

                if (checkInterrupt()) break;
                this.self_prompter.handleUserPromptedCmd(self_prompt, isAction(command_name));

                if (settings.verbose_commands) {
                    this.routeResponse(source, res, res.indexOf(command_name));
                }
                else { // only output command name
                    let pre_message = res.substring(0, res.indexOf(command_name)).trim();
                    let chat_message = `*used ${command_name.substring(1)}*`;
                    if (pre_message.length > 0)
                        chat_message = `${pre_message}  ${chat_message}`;
                    this.routeResponse(source, chat_message);
                }

                let execute_res = await executeCommand(this, res);

                console.log('Agent executed:', command_name, 'and got:', execute_res);
                used_command = true;

                if (execute_res)
                    this.history.add('system', execute_res);
                else
                    break;
            }
            else { // conversation response
                this.history.add(this.name, res);
                this.routeResponse(source, res);
                console.log('Purely conversational response:', res);
                break;
            }
            
            this.history.save();
        }

        return used_command;
    }

<<<<<<< HEAD
    

    async startEvents() {

        
        
=======
    async routeResponse(to_player, message, translate_up_to=-1) {
        let self_prompt = to_player === 'system' || to_player === this.name;
        if (self_prompt && this.last_sender && !this.self_prompter.on) {
            // this is for when the agent is prompted by system while still in conversation
            // so it can respond to events like death but be routed back to the last sender
            to_player = this.last_sender;
        }

        if (isOtherAgent(to_player)) {
            sendToBot(to_player, message);
            return;
        }

        let to_translate = message;
        let remaining = '';
        if (translate_up_to != -1) {
            to_translate = to_translate.substring(0, translate_up_to);
            remaining = message.substring(translate_up_to);
        }
        message = (await handleTranslation(to_translate)).trim() + " " + remaining;
        // newlines are interpreted as separate chats, which triggers spam filters. replace them with spaces
        message = message.replaceAll('\n', ' ');

        if (self_prompt) 
            this.bot.chat(message);
        else
            this.bot.whisper(to_player, message);
    }

    startEvents() {
>>>>>>> b1fd881e
        // Custom events
        // this.bot.on('spawn', () => {
            
        //     //check that inventory has been set
        // });


        this.bot.on('time', () => {
            if (this.bot.time.timeOfDay == 0)
            this.bot.emit('sunrise');
            else if (this.bot.time.timeOfDay == 6000)
            this.bot.emit('noon');
            else if (this.bot.time.timeOfDay == 12000)
            this.bot.emit('sunset');
            else if (this.bot.time.timeOfDay == 18000)
            this.bot.emit('midnight');
        });
        this.clearInventory();
        this.teleportToOtherBot(this.agent_specification.collaborator_name);
        this.fillInventoryWithItems(this.agent_specification.inventory);

        let prev_health = this.bot.health;
        this.bot.lastDamageTime = 0;
        this.bot.lastDamageTaken = 0;
        this.bot.on('health', () => {
            if (this.bot.health < prev_health) {
                this.bot.lastDamageTime = Date.now();
                this.bot.lastDamageTaken = prev_health - this.bot.health;
            }
            prev_health = this.bot.health;
        });
        // Logging callbacks
        this.bot.on('error' , (err) => {
            console.error('Error event!', err);
        });
        this.bot.on('end', (reason) => {
            console.warn('Bot disconnected! Killing agent process.', reason)
            this.cleanKill('Bot disconnected! Killing agent process.');
        });
        this.bot.on('death', () => {
            this.actions.cancelResume();
            this.actions.stop();
        });
        this.bot.on('kicked', (reason) => {
            console.warn('Bot kicked!', reason);
            this.cleanKill('Bot kicked! Killing agent process.');
        });
        this.bot.on('messagestr', async (message, _, jsonMsg) => {
            if (jsonMsg.translate && jsonMsg.translate.startsWith('death') && message.startsWith(this.name)) {
                console.log('Agent died: ', message);
                let death_pos = this.bot.entity.position;
                this.memory_bank.rememberPlace('last_death_position', death_pos.x, death_pos.y, death_pos.z);
                let death_pos_text = null;
                if (death_pos) {
                    death_pos_text = `x: ${death_pos.x.toFixed(2)}, y: ${death_pos.y.toFixed(2)}, z: ${death_pos.x.toFixed(2)}`;
                }
                let dimention = this.bot.game.dimension;
                this.handleMessage('system', `You died at position ${death_pos_text || "unknown"} in the ${dimention} dimension with the final message: '${message}'. Your place of death is saved as 'last_death_position' if you want to return. Previous actions were stopped and you have respawned.`);
            }
        });
        this.bot.on('idle', () => {
            if (this.task && this.validator && this.validator.validate()) {
                this.killBots();
            }
            this.bot.clearControlStates();
            this.bot.pathfinder.stop(); // clear any lingering pathfinder
            this.bot.modes.unPauseAll();
            this.actions.resumeAction();
        });

        // Init NPC controller
        this.npc.init();

        // This update loop ensures that each update() is called one at a time, even if it takes longer than the interval
        const INTERVAL = 300;
        let last = Date.now();
        setTimeout(async () => {
            while (true) {
                let start = Date.now();
                await this.update(start - last);
                let remaining = INTERVAL - (Date.now() - start);
                if (remaining > 0) {
                    await new Promise((resolve) => setTimeout(resolve, remaining));
                }
                last = start;
            }
        }, INTERVAL);

        this.bot.emit('idle');
    }

    async killBots() {
        console.log('Task completed!');
        this.bot.chat('Task completed!');
        this.bot.chat(`/clear @p`);

        // Kick other bots
        if (!this.task || !this.task.agent_number) {
            await this.cleanKill('Task completed', 2);
        }
        const agent_names = settings.profiles.map((p) => JSON.parse(readFileSync(p, 'utf8')).name); // Replace with the list of bot names
        const botNames = agent_names.filter(botName => botName !== this.name);
        console.log('Kicking bots:', botNames);
        botNames.forEach(botName => {
            this.bot.chat(`/kick ${botName}`);
            console.log(`/kick ${botName}`);

        });

        await this.cleanKill('Task completed', 2);
    }

    async update(delta) {
        await this.bot.modes.update();
        await this.self_prompter.update(delta);

        try {
            if (this.task && this.taskTimeout) {
                const elapsedTime = (Date.now() - this.taskStartTime) / 1000;
                if (elapsedTime >= this.taskTimeout) {
                  console.log('Task timeout reached. Task unsuccessful.');
                  await this.cleanKill('Task unsuccessful: Timeout reached', 3);
                }
            }
            } catch (e) {
                console.error("Caught an error while checking timeout reached",e);
            }
    }

    isIdle() {
        return !this.actions.executing && !this.coder.generating;
    }
    
    cleanKill(msg='Killing agent process...', 
            code=1) {
        this.history.add('system', msg);
        this.bot.chat('Restarting.')
        this.history.save();
        process.exit(code);
    }
}<|MERGE_RESOLUTION|>--- conflicted
+++ resolved
@@ -12,7 +12,7 @@
 import { handleTranslation, handleEnglishTranslation } from '../utils/translator.js';
 import { addViewer } from './viewer.js';
 import settings from '../../settings.js';
-<<<<<<< HEAD
+import { serverProxy } from './server_proxy.js';
 import { loadTask } from '../utils/tasks.js';
 import { TechTreeHarvestValidator } from '../../tasks/validation_functions/task_validator.js';
 import {getPosition} from './library/world.js'
@@ -25,157 +25,7 @@
         init_message=null, 
         count_id=0, 
         task=null) {
-        this.actions = new ActionManager(this);
-        this.prompter = new Prompter(this, profile_fp);
-        this.name = this.prompter.getName();
-        this.history = new History(this);
-        this.coder = new Coder(this);
-        this.npc = new NPCContoller(this);
-        this.memory_bank = new MemoryBank();
-        this.self_prompter = new SelfPrompter(this);
-        initConversationManager(this);
-
-        console.log('Task:', task);
-        await this.prompter.initExamples();
-
-        console.log('Logging in...');
-        this.bot = initBot(this.name);
-
-        if (task) {
-            this.task = loadTask(task);
-            this.taskTimeout = this.task.timeout || 300;
-            this.taskStartTime = Date.now();
-            if (this.task.type === 'harvest' || this.task.type === 'techtree') {
-                this.validator = new TechTreeHarvestValidator(this.task, this.bot);
-            }
-            this.validator = new TechTreeHarvestValidator(this.task, this.bot);
-            
-        } else {
-            this.task = null;
-            this.taskTimeout = null;
-            this.validator = null;
-        }
-
-        // handle blocked actions
-        if (this.task && "blocked_actions" in this.task) {
-            if ("agent_number" in this.task && this.task.agent_number > 1) {
-                this.blocked_actions = this.task.blocked_actions[this.name];
-                console.log(`Blocked actions for ${this.name}:`, this.blocked_actions);
-            } else {
-                this.blocked_actions = this.task.blocked_actions;
-                console.log(`Blocked actions:`, this.blocked_actions);
-            }
-        }
-        
-        console.log("Is validated:", this.validator && this.validator.validate());
-
-        initModes(this);
-
-        let save_data = null;
-        if (load_mem) {
-            save_data = this.history.load();
-        }
-
-        this.bot.once('spawn', async () => {
-            addViewer(this.bot, count_id);
-
-            // wait for a bit so stats are not undefined
-            await new Promise((resolve) => setTimeout(resolve, 1000));
-
-            console.log(`${this.name} spawned.`);
-            this.clearBotLogs();
-
-            this.bot.chat(`/clear ${this.name}`);
-            console.log(`Cleared ${this.name}'s inventory.`);
-            
-            //wait for a bit so inventory is cleared
-            await new Promise((resolve) => setTimeout(resolve, 500));
-            
-            
-            console.log(this.task && "agent_number" in this.task && this.task.agent_number > 1);
-            if (this.task && "agent_number" in this.task && this.task.agent_number > 1) {
-                var initial_inventory = this.task.initial_inventory[this.name];
-                console.log("Initial inventory:", initial_inventory);
-            } else if (task) {
-                console.log("Initial inventory:", this.task.initial_inventory);
-                var initial_inventory = this.task.initial_inventory;
-            }
-            if (this.task && "initial_inventory" in this.task) {
-                console.log("Setting inventory...");
-                console.log("Inventory to set:", initial_inventory);
-                for (let key of Object.keys(initial_inventory)) {
-                    console.log('Giving item:', key);
-                    this.bot.chat(`/give ${this.name} ${key} ${initial_inventory[key]}`);
-                };
-                //wait for a bit so inventory is set
-                await new Promise((resolve) => setTimeout(resolve, 500));
-                console.log("Done giving inventory items.");
-            }
-            // Function to generate random numbers
-
-            function getRandomOffset(range) {
-                return Math.floor(Math.random() * (range * 2 + 1)) - range;
-            }
-
-            let human_player_name = null;
-
-            // Finding if there is a human player on the server
-            for (const playerName in this.bot.players) {
-                const player = this.bot.players[playerName];
-                if (!isOtherAgent(player.username)) {
-                    console.log('Found human player:', player.username);
-                    human_player_name = player.username
-                    break;
-                }
-                }
-
-            // teleport near a human player if found by default
-
-            if (this.task && "agent_number" in this.task) {
-                var agent_names = this.task.agent_names;
-                for (let i=0; i < this.task.agent_number; i++) {
-                    if (human_player_name) {
-                        console.log(`Teleporting ${this.name} to human ${human_player_name}`)
-                        this.bot.chat(`/tp ${this.name} ${human_player_name}`) // teleport on top of the human player
-
-                    }
-                    else {
-                        this.bot.chat(`/tp ${this.name} ${agent_names[i]}`) // teleport on top of other bots
-                    }
-                }
-                await new Promise((resolve) => setTimeout(resolve, 200));
-            }
-
-            else if (this.task) {
-                if (human_player_name) {
-                    console.log(`Teleporting ${this.name} to human ${human_player_name}`)
-                    this.bot.chat(`/tp ${this.name} ${human_player_name}`) // teleport on top of the human player
-
-                }
-                await new Promise((resolve) => setTimeout(resolve, 200));
-            }
-
-            // now all bots are teleport on top of each other
-            // Now comes the teleportation to random distance from the human player part
-
-            /*
-            Note : We don't want randomness for construction task as the reference point matters a lot.
-            Another reason for no randomness for construction task is because, often times the user would fly in the air,
-            then set a random block to dirt and teleport the bot to stand on that block for starting the construction
-            */
-
-            if (this.task && this.task.type !== 'construction') {
-                const pos = getPosition(this.bot);
-                const xOffset = getRandomOffset(5);
-                const zOffset = getRandomOffset(5);
-                this.bot.chat(`/tp ${this.name} ${Math.floor(pos.x + xOffset)} ${pos.y + 3} ${Math.floor(pos.z + zOffset)}`);
-                await new Promise((resolve) => setTimeout(resolve, 200));
-            }
-=======
-import { serverProxy } from './server_proxy.js';
-
-export class Agent {
-    async start(profile_fp, load_mem=false, init_message=null, count_id=0) {
+
         this.last_sender = null;
         try {
             if (!profile_fp) {
@@ -186,7 +36,6 @@
             serverProxy.connect();
             
             console.log('Starting agent initialization with profile:', profile_fp);
->>>>>>> b1fd881e
             
             // Initialize components with more detailed error handling
             console.log('Initializing action manager...');
@@ -220,6 +69,34 @@
                 save_data = this.history.load();
             }
 
+            if (task) {
+                this.task = loadTask(task);
+                this.taskTimeout = this.task.timeout || 300;
+                this.taskStartTime = Date.now();
+                if (this.task.type === 'harvest' || this.task.type === 'techtree') {
+                    this.validator = new TechTreeHarvestValidator(this.task, this.bot);
+                }
+                this.validator = new TechTreeHarvestValidator(this.task, this.bot);
+                
+            } else {
+                this.task = null;
+                this.taskTimeout = null;
+                this.validator = null;
+            }
+
+            // handle blocked actions
+            if (this.task && "blocked_actions" in this.task) {
+                if ("agent_number" in this.task && this.task.agent_number > 1) {
+                    this.blocked_actions = this.task.blocked_actions[this.name];
+                    console.log(`Blocked actions for ${this.name}:`, this.blocked_actions);
+                } else {
+                    this.blocked_actions = this.task.blocked_actions;
+                    console.log(`Blocked actions:`, this.blocked_actions);
+                }
+            }
+            
+            console.log("Is validated:", this.validator && this.validator.validate());
+
             this.bot.on('login', () => {
                 console.log(this.name, 'logged in!');
                 
@@ -233,6 +110,7 @@
             const spawnTimeout = setTimeout(() => {
                 process.exit(0);
             }, 30000);
+            
             this.bot.once('spawn', async () => {
                 try {
                     clearTimeout(spawnTimeout);
@@ -244,8 +122,100 @@
                     console.log(`${this.name} spawned.`);
                     this.clearBotLogs();
                     
+                    this.bot.chat(`/clear ${this.name}`);
+                    console.log(`Cleared ${this.name}'s inventory.`);
+                    
+                    //wait for a bit so inventory is cleared
+                    await new Promise((resolve) => setTimeout(resolve, 500));
+
+                    console.log(this.task && "agent_number" in this.task && this.task.agent_number > 1);
+                    if (this.task && "agent_number" in this.task && this.task.agent_number > 1) {
+                        var initial_inventory = this.task.initial_inventory[this.name];
+                        console.log("Initial inventory:", initial_inventory);
+                    } else if (task) {
+                        console.log("Initial inventory:", this.task.initial_inventory);
+                        var initial_inventory = this.task.initial_inventory;
+                    }
+
+                    if (this.task && "initial_inventory" in this.task) {
+                        console.log("Setting inventory...");
+                        console.log("Inventory to set:", initial_inventory);
+                        for (let key of Object.keys(initial_inventory)) {
+                            console.log('Giving item:', key);
+                            this.bot.chat(`/give ${this.name} ${key} ${initial_inventory[key]}`);
+                        };
+                        //wait for a bit so inventory is set
+                        await new Promise((resolve) => setTimeout(resolve, 500));
+                        console.log("Done giving inventory items.");
+                    }
+                    // Function to generate random numbers
+    
+                    function getRandomOffset(range) {
+                        return Math.floor(Math.random() * (range * 2 + 1)) - range;
+                    }
+    
+                    let human_player_name = null;
+    
+                    // Finding if there is a human player on the server
+                    for (const playerName in this.bot.players) {
+                        const player = this.bot.players[playerName];
+                        if (!isOtherAgent(player.username)) {
+                            console.log('Found human player:', player.username);
+                            human_player_name = player.username
+                            break;
+                        }
+                        }
+
+                    // teleport near a human player if found by default
+
+                    if (this.task && "agent_number" in this.task) {
+                        var agent_names = this.task.agent_names;
+                        for (let i=0; i < this.task.agent_number; i++) {
+                            if (human_player_name) {
+                                console.log(`Teleporting ${this.name} to human ${human_player_name}`)
+                                this.bot.chat(`/tp ${this.name} ${human_player_name}`) // teleport on top of the human player
+
+                            }
+                            else {
+                                this.bot.chat(`/tp ${this.name} ${agent_names[i]}`) // teleport on top of other bots
+                            }
+                        }
+                        await new Promise((resolve) => setTimeout(resolve, 200));
+                    }
+
+                    else if (this.task) {
+                        if (human_player_name) {
+                            console.log(`Teleporting ${this.name} to human ${human_player_name}`)
+                            this.bot.chat(`/tp ${this.name} ${human_player_name}`) // teleport on top of the human player
+
+                        }
+                        await new Promise((resolve) => setTimeout(resolve, 200));
+                    }
+
+                    // now all bots are teleport on top of each other
+                    // Now comes the teleportation to random distance from the human player part
+
+                    /*
+                    Note : We don't want randomness for construction task as the reference point matters a lot.
+                    Another reason for no randomness for construction task is because, often times the user would fly in the air,
+                    then set a random block to dirt and teleport the bot to stand on that block for starting the construction
+                    */
+
+                    if (this.task && this.task.type !== 'construction') {
+                        const pos = getPosition(this.bot);
+                        const xOffset = getRandomOffset(5);
+                        const zOffset = getRandomOffset(5);
+                        this.bot.chat(`/tp ${this.name} ${Math.floor(pos.x + xOffset)} ${pos.y + 3} ${Math.floor(pos.z + zOffset)}`);
+                        await new Promise((resolve) => setTimeout(resolve, 200));
+                    }
+    
+
                     this._setupEventHandlers(save_data, init_message);
                     this.startEvents();
+
+                    await new Promise((resolve) => setTimeout(resolve, 10000));
+                    this.checkAllPlayersPresent();
+                    
                 } catch (error) {
                     console.error('Error in spawn event:', error);
                     process.exit(0);
@@ -294,13 +264,6 @@
             }
         }
 
-<<<<<<< HEAD
-            this.startEvents();
-            
-            await new Promise((resolve) => setTimeout(resolve, 10000));
-            this.checkAllPlayersPresent();
-        });
-=======
         this.bot.on('whisper', respondFunc);
         if (settings.profiles.length === 1)
             this.bot.on('chat', respondFunc);
@@ -329,7 +292,6 @@
             const translation = await handleTranslation("Hello world! I am "+this.name);
             this.bot.chat(translation);
         }
->>>>>>> b1fd881e
     }
 
     checkAllPlayersPresent() {
@@ -364,19 +326,15 @@
         endAllChats();
     }
 
-<<<<<<< HEAD
-    async handleMessage(source, message, max_responses=null) { 
+    async handleMessage(source, message, max_responses=null) {
         if (this.task && this.validator && this.validator.validate()) {
             this.killBots();
         }
-=======
-    async handleMessage(source, message, max_responses=null) {
         if (!source || !message) {
             console.warn('Received empty message from', source);
             return false;
         }
 
->>>>>>> b1fd881e
         let used_command = false;
         if (max_responses === null) {
             max_responses = settings.max_commands === -1 ? Infinity : settings.max_commands;
@@ -498,14 +456,6 @@
         return used_command;
     }
 
-<<<<<<< HEAD
-    
-
-    async startEvents() {
-
-        
-        
-=======
     async routeResponse(to_player, message, translate_up_to=-1) {
         let self_prompt = to_player === 'system' || to_player === this.name;
         if (self_prompt && this.last_sender && !this.self_prompter.on) {
@@ -535,8 +485,7 @@
             this.bot.whisper(to_player, message);
     }
 
-    startEvents() {
->>>>>>> b1fd881e
+    async startEvents() {
         // Custom events
         // this.bot.on('spawn', () => {
             
