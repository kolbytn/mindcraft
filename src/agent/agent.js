import { History } from './history.js';
import { Coder } from './coder.js';
import { Prompter } from './prompter.js';
import { initModes } from './modes.js';
import { initBot } from '../utils/mcdata.js';
import { containsCommand, commandExists, executeCommand, truncCommandMessage, isAction } from './commands/index.js';
import { ActionManager } from './action_manager.js';
import { NPCContoller } from './npc/controller.js';
import { MemoryBank } from './memory_bank.js';
import { SelfPrompter } from './self_prompter.js';
import { handleTranslation, handleEnglishTranslation } from '../utils/translator.js';
import { addViewer } from './viewer.js';
import settings from '../../settings.js';
import minecraftData from 'minecraft-data';
import { readFileSync } from 'fs';

const mc_version = settings.minecraft_version;
const mcdata = minecraftData(mc_version);

export class Agent {
<<<<<<< HEAD
    async start(profile_fp, 
        load_mem=false, 
        init_message=null, 
        count_id=0, 
        agent_task_path=null,
        task_specification=null
        ) {
=======
    async start(profile_fp, load_mem=false, init_message=null, count_id=0) {
        this.actions = new ActionManager(this);
>>>>>>> 0a21561d
        this.prompter = new Prompter(this, profile_fp);
        this.name = this.prompter.getName();
        this.history = new History(this);
        this.coder = new Coder(this);
        this.npc = new NPCContoller(this);
        this.memory_bank = new MemoryBank();
        this.self_prompter = new SelfPrompter(this);
        this.agent_task_path = agent_task_path;
        this.task_specification = task_specification;
        
        this.agent_specification = JSON.parse(readFileSync(agent_task_path, 'utf8'));
        this.task_specification = JSON.parse(readFileSync(task_specification, 'utf8'));

        await this.prompter.initExamples();

        console.log('Logging in...');
        this.bot = initBot(this.name);

        initModes(this);

        let save_data = null;
        if (load_mem) {
            save_data = this.history.load();
        }

        this.bot.once('spawn', async () => {
            addViewer(this.bot, count_id);

            // wait for a bit so stats are not undefined
            await new Promise((resolve) => setTimeout(resolve, 1000));

            console.log(`${this.name} spawned.`);
            this.clearBotLogs();
            
            const ignore_messages = [
                "Set own game mode to",
                "Set the time to",
                "Set the difficulty to",
                "Teleported ",
                "Set the weather to",
                "Gamerule "
            ];
            const eventname = settings.profiles.length > 1 ? 'whisper' : 'chat';
            this.bot.on(eventname, async (username, message) => {
                if (username === this.name) return;
                
                if (ignore_messages.some((m) => message.startsWith(m))) return;

                let translation = await handleEnglishTranslation(message);

                console.log('received message from', username, ':', translation);

                this.shut_up = false;
    
                this.handleMessage(username, translation);
            });

            // set the bot to automatically eat food when hungry
            this.bot.autoEat.options = {
                priority: 'foodPoints',
                startAt: 14,
                bannedFood: ["rotten_flesh", "spider_eye", "poisonous_potato", "pufferfish", "chicken"]
            };

            if (save_data && save_data.self_prompt) { // if we're loading memory and self-prompting was on, restart it, ignore init_message
                let prompt = save_data.self_prompt;
                // add initial message to history
                this.history.add('system', prompt);
                this.self_prompter.start(prompt);
            }
            else if (init_message) {
                this.handleMessage('system', init_message, 2);
            }
            else {
                const translation = await handleTranslation("Hello world! I am "+this.name);
                this.bot.chat(translation);
                this.bot.emit('finished_executing');
            }

            this.startEvents();
        });
    }

<<<<<<< HEAD
=======
    requestInterrupt() {
        this.bot.interrupt_code = true;
        this.bot.collectBlock.cancelTask();
        this.bot.pathfinder.stop();
        this.bot.pvp.stop();
    }

    clearBotLogs() {
        this.bot.output = '';
        this.bot.interrupt_code = false;
    }

>>>>>>> 0a21561d
    async cleanChat(message, translate_up_to=-1) {
        let to_translate = message;
        let remainging = '';
        if (translate_up_to != -1) {
            to_translate = to_translate.substring(0, translate_up_to);
            remainging = message.substring(translate_up_to);
        }
        message = (await handleTranslation(to_translate)).trim() + " " + remainging;
        // newlines are interpreted as separate chats, which triggers spam filters. replace them with spaces
        message = message.replaceAll('\n', ' ');
        return this.bot.chat(message);
    }

    shutUp() {
        this.shut_up = true;
        if (this.self_prompter.on) {
            this.self_prompter.stop(false);
        }
    }

    async handleMessage(source, message, max_responses=null) {
        let used_command = false;
        if (max_responses === null) {
            max_responses = settings.max_commands === -1 ? Infinity : settings.max_commands;
        }
        if (max_responses === -1){
            max_responses = Infinity;
        }

        let self_prompt = source === 'system' || source === this.name;

        if (!self_prompt) {
            const user_command_name = containsCommand(message);
            if (user_command_name) {
                if (!commandExists(user_command_name)) {
                    this.bot.chat(`Command '${user_command_name}' does not exist.`);
                    return false;
                }
                this.bot.chat(`*${source} used ${user_command_name.substring(1)}*`);
                if (user_command_name === '!newAction') {
                    // all user initiated commands are ignored by the bot except for this one
                    // add the preceding message to the history to give context for newAction
                    this.history.add(source, message);
                }
                let execute_res = await executeCommand(this, message);
                if (execute_res) 
                    this.cleanChat(execute_res);
                return true;
            }
        } else {
            console.log('Self-prompting:', message);
            // if self_prompt contains something that indicates the goal is complete, stop self-prompting
            if (message.includes('goal complete')) {
                this.self_prompter.stop();
                process.exit(0);
            }
        }

        const checkInterrupt = () => this.self_prompter.shouldInterrupt(self_prompt) || this.shut_up;

        let behavior_log = this.bot.modes.flushBehaviorLog();
        if (behavior_log.trim().length > 0) {
            const MAX_LOG = 500;
            if (behavior_log.length > MAX_LOG) {
                behavior_log = '...' + behavior_log.substring(behavior_log.length - MAX_LOG);
            }
            behavior_log = 'Recent behaviors log: \n' + behavior_log.substring(behavior_log.indexOf('\n'));
            await this.history.add('system', behavior_log);
        }

        await this.history.add(source, message);
        this.history.save();

        if (!self_prompt && this.self_prompter.on) // message is from user during self-prompting
            max_responses = 1; // force only respond to this message, then let self-prompting take over
        for (let i=0; i<max_responses; i++) {
            if (checkInterrupt()) break;
            let history = this.history.getHistory();
            let res = await this.prompter.promptConvo(history);

            let command_name = containsCommand(res);

            if (command_name) { // contains query or command
                console.log(`Full response: ""${res}""`)
                res = truncCommandMessage(res); // everything after the command is ignored
                this.history.add(this.name, res);
                if (!commandExists(command_name)) {
                    this.history.add('system', `Command ${command_name} does not exist.`);
                    console.warn('Agent hallucinated command:', command_name)
                    continue;
                }
                if (command_name === '!stopSelfPrompt' && self_prompt) {
                    this.history.add('system', `Cannot stopSelfPrompt unless requested by user.`);
                    continue;
                }

                if (checkInterrupt()) break;
                this.self_prompter.handleUserPromptedCmd(self_prompt, isAction(command_name));

                if (settings.verbose_commands) {
                    this.cleanChat(res, res.indexOf(command_name));
                }
                else { // only output command name
                    let pre_message = res.substring(0, res.indexOf(command_name)).trim();
                    let chat_message = `*used ${command_name.substring(1)}*`;
                    if (pre_message.length > 0)
                        chat_message = `${pre_message}  ${chat_message}`;
                    this.cleanChat(res);
                }

                let execute_res = await executeCommand(this, res);

                console.log('Agent executed:', command_name, 'and got:', execute_res);
                used_command = true;

                if (execute_res)
                    this.history.add('system', execute_res);
                else
                    break;
            }
            else { // conversation response
                this.history.add(this.name, res);
                this.cleanChat(res);
                console.log('Purely conversational response:', res);
                break;
            }
            this.history.save();
        }

        this.bot.emit('finished_executing');
        return used_command;
    }

        /**
     * Fills the bot's inventory with a specific item.
     * @param {number} itemId - The numerical ID of the item to fill the inventory with.
     * @returns {Promise<void>}
     */
    async fillInventoryWithItem(item_name, count=64) {
        let command = `/give @p ${item_name} ${count}`;
        this.bot.chat(command); 
    }

    async fillInventoryWithItems(item_array) {
        for (const item of item_array) {
            this.fillInventoryWithItem(item.item_id, item.count);
        }
    }

    /** 
     * 
     */
    async teleportToOtherBot(other_bot_name) {
        // todo such that it allows for teleporting a few blocks away from the other bot
        let command = `/tp @p ${other_bot_name}`;
        this.bot.chat(command);
    }


    /**
     * Clears the bot's inventory by dropping all items.
     * @param {Bot} bot - The mineflayer bot.
     * @returns {Promise<void>}
     */
    async clearInventory() {
        for (const windowId in this.bot.inventory.slots) {
        if (this.bot.inventory.slots[windowId]) {
            await this.bot.tossStack(this.bot.inventory.slots[windowId])
        }
        }
    }

    async startEvents() {
        // Custom events
        this.bot.on('time', () => {
            if (this.bot.time.timeOfDay == 0)
            this.bot.emit('sunrise');
            else if (this.bot.time.timeOfDay == 6000)
            this.bot.emit('noon');
            else if (this.bot.time.timeOfDay == 12000)
            this.bot.emit('sunset');
            else if (this.bot.time.timeOfDay == 18000)
            this.bot.emit('midnight');
        });
        this.clearInventory();
        this.teleportToOtherBot(this.agent_specification.collaborator_name);
        this.fillInventoryWithItems(this.agent_specification.inventory);

        let prev_health = this.bot.health;
        this.bot.lastDamageTime = 0;
        this.bot.lastDamageTaken = 0;
        this.bot.on('health', () => {
            if (this.bot.health < prev_health) {
                this.bot.lastDamageTime = Date.now();
                this.bot.lastDamageTaken = prev_health - this.bot.health;
            }
            prev_health = this.bot.health;
        });
        // Logging callbacks
        this.bot.on('error' , (err) => {
            console.error('Error event!', err);
        });
        this.bot.on('end', (reason) => {
            console.warn('Bot disconnected! Killing agent process.', reason)
            this.cleanKill('Bot disconnected! Killing agent process.');
        });
        this.bot.on('death', () => {
            this.actions.cancelResume();
            this.actions.stop();
        });
        this.bot.on('kicked', (reason) => {
            console.warn('Bot kicked!', reason);
            this.cleanKill('Bot kicked! Killing agent process.');
        });
        this.bot.on('messagestr', async (message, _, jsonMsg) => {
            if (jsonMsg.translate && jsonMsg.translate.startsWith('death') && message.startsWith(this.name)) {
                console.log('Agent died: ', message);
                let death_pos = this.bot.entity.position;
                this.memory_bank.rememberPlace('last_death_position', death_pos.x, death_pos.y, death_pos.z);
                let death_pos_text = null;
                if (death_pos) {
                    death_pos_text = `x: ${death_pos.x.toFixed(2)}, y: ${death_pos.y.toFixed(2)}, z: ${death_pos.x.toFixed(2)}`;
                }
                let dimention = this.bot.game.dimension;
                this.handleMessage('system', `You died at position ${death_pos_text || "unknown"} in the ${dimention} dimension with the final message: '${message}'. Your place of death is saved as 'last_death_position' if you want to return. Previous actions were stopped and you have respawned.`);
            }
        });
        this.bot.on('idle', () => {
            this.bot.clearControlStates();
            this.bot.pathfinder.stop(); // clear any lingering pathfinder
            this.bot.modes.unPauseAll();
            this.actions.resumeAction();
        });

        // Init NPC controller
        this.npc.init();

        // This update loop ensures that each update() is called one at a time, even if it takes longer than the interval
        const INTERVAL = 300;
        let last = Date.now();
        setTimeout(async () => {
            while (true) {
                let start = Date.now();
                await this.update(start - last);
                let remaining = INTERVAL - (Date.now() - start);
                if (remaining > 0) {
                    await new Promise((resolve) => setTimeout(resolve, remaining));
                }
                last = start;
            }
        }, INTERVAL);

        this.bot.emit('idle');
    }

    async update(delta) {
        await this.bot.modes.update();
        await this.self_prompter.update(delta);
    }

    isIdle() {
        return !this.actions.executing && !this.coder.generating;
    }
    
    cleanKill(msg='Killing agent process...') {
        this.history.add('system', msg);
        this.bot.chat('Goodbye world.')
        this.history.save();
        process.exit(1);
    }
}<|MERGE_RESOLUTION|>--- conflicted
+++ resolved
@@ -18,7 +18,6 @@
 const mcdata = minecraftData(mc_version);
 
 export class Agent {
-<<<<<<< HEAD
     async start(profile_fp, 
         load_mem=false, 
         init_message=null, 
@@ -26,10 +25,6 @@
         agent_task_path=null,
         task_specification=null
         ) {
-=======
-    async start(profile_fp, load_mem=false, init_message=null, count_id=0) {
-        this.actions = new ActionManager(this);
->>>>>>> 0a21561d
         this.prompter = new Prompter(this, profile_fp);
         this.name = this.prompter.getName();
         this.history = new History(this);
@@ -113,8 +108,6 @@
         });
     }
 
-<<<<<<< HEAD
-=======
     requestInterrupt() {
         this.bot.interrupt_code = true;
         this.bot.collectBlock.cancelTask();
@@ -127,7 +120,6 @@
         this.bot.interrupt_code = false;
     }
 
->>>>>>> 0a21561d
     async cleanChat(message, translate_up_to=-1) {
         let to_translate = message;
         let remainging = '';
