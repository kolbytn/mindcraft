import { History } from './history.js';
import { Coder } from './coder.js';
import { VisionInterpreter } from './vision/vision_interpreter.js';
import { Prompter } from '../models/prompter.js';
import { initModes } from './modes.js';
import { initBot } from '../utils/mcdata.js';
import { containsCommand, commandExists, executeCommand, truncCommandMessage, isAction, blacklistCommands } from './commands/index.js';
import { ActionManager } from './action_manager.js';
import { NPCContoller } from './npc/controller.js';
import { MemoryBank } from './memory_bank.js';
import { SelfPrompter } from './self_prompter.js';
import convoManager from './conversation.js';
import { handleTranslation, handleEnglishTranslation } from '../utils/translator.js';
import { addBrowserViewer } from './vision/browser_viewer.js';
import settings from '../../settings.js';
import { serverProxy } from './agent_proxy.js';
import { Task } from './tasks/tasks.js';
import { say } from './speak.js';
import process from 'process';
import { MCPClient } from './mcp/mcp_client.js';

export class Agent {
    async start(profile_fp, load_mem=false, init_message=null, count_id=0, task_path=null, task_id=null) {
        this.last_sender = null;
        this.count_id = count_id;
        if (!profile_fp) {
            throw new Error('No profile filepath provided');
        }
        
        console.log('Starting agent initialization with profile:', profile_fp);

        
        
        // Initialize components with more detailed error handling
        console.log('Initializing action manager...');
        this.actions = new ActionManager(this);
        console.log('Initializing prompter...');
        this.prompter = new Prompter(this, profile_fp);
        this.name = this.prompter.getName();
        console.log('Initializing history...');
        this.history = new History(this);
        console.log('Initializing coder...');
        this.coder = new Coder(this);
        console.log('Initializing npc controller...');
        this.npc = new NPCContoller(this);
        console.log('Initializing memory bank...');
        this.memory_bank = new MemoryBank();
        console.log('Initializing self prompter...');
        this.self_prompter = new SelfPrompter(this);
        convoManager.initAgent(this);
        console.log('Initializing examples...');
        await this.prompter.initExamples();
        console.log('Initializing task...');
<<<<<<< HEAD
        this.task = new Task(this, task_path, task_id);
        console.log('Initializing MCP client...');
        this.mcp_client = new MCPClient(this);
        
        const blocked_actions = settings.blocked_actions.concat(this.task.blocked_actions || []);
        blacklistCommands(blocked_actions);
=======

        // load mem first before doing task
        let save_data = null;
        if (load_mem) {
            save_data = this.history.load();
        }
        let taskStart = null;
        if (save_data) {
            taskStart = save_data.taskStart;
        } else {
            taskStart = Date.now();
        }
        this.task = new Task(this, task_path, task_id, taskStart);
        this.blocked_actions = settings.blocked_actions.concat(this.task.blocked_actions || []);
        blacklistCommands(this.blocked_actions);
>>>>>>> d25e439d

        serverProxy.connect(this);

        console.log(this.name, 'logging into minecraft...');
        this.bot = initBot(this.name);

        initModes(this);

        

        this.bot.on('login', () => {
            console.log(this.name, 'logged in!');
            serverProxy.login();
            
            // Set skin for profile, requires Fabric Tailor. (https://modrinth.com/mod/fabrictailor)
            if (this.prompter.profile.skin)
                this.bot.chat(`/skin set URL ${this.prompter.profile.skin.model} ${this.prompter.profile.skin.path}`);
            else
                this.bot.chat(`/skin clear`);
        });

        const spawnTimeout = setTimeout(() => {
            process.exit(0);
        }, 30000);
        this.bot.once('spawn', async () => {
            try {
                clearTimeout(spawnTimeout);
                addBrowserViewer(this.bot, count_id);

                // wait for a bit so stats are not undefined
                await new Promise((resolve) => setTimeout(resolve, 1000));
                
                console.log(`${this.name} spawned.`);
                this.clearBotLogs();
              
                this._setupEventHandlers(save_data, init_message);
                this.startEvents();
              
                if (!load_mem) {
                    if (task_path !== null) {
                        this.task.initBotTask();
                    }
                }

                await new Promise((resolve) => setTimeout(resolve, 10000));
                this.checkAllPlayersPresent();
              
                console.log('Initializing vision intepreter...');
                this.vision_interpreter = new VisionInterpreter(this, settings.allow_vision);

            } catch (error) {
                console.error('Error in spawn event:', error);
                process.exit(0);
            }
        });
    }

    async _setupEventHandlers(save_data, init_message) {
        const ignore_messages = [
            "Set own game mode to",
            "Set the time to",
            "Set the difficulty to",
            "Teleported ",
            "Set the weather to",
            "Gamerule "
        ];
        
        const respondFunc = async (username, message) => {
            if (username === this.name) return;
            if (settings.only_chat_with.length > 0 && !settings.only_chat_with.includes(username)) return;
            try {
                if (ignore_messages.some((m) => message.startsWith(m))) return;

                this.shut_up = false;

                console.log(this.name, 'received message from', username, ':', message);

                if (convoManager.isOtherAgent(username)) {
                    console.warn('received whisper from other bot??');
                }
                else {
                    let translation = await handleEnglishTranslation(message);
                    this.handleMessage(username, translation);
                }
            } catch (error) {
                console.error('Error handling message:', error);
            }
<<<<<<< HEAD
        };
		
=======
        }

>>>>>>> d25e439d
		this.respondFunc = respondFunc;

        this.bot.on('whisper', respondFunc);
        if (settings.profiles.length === 1)
            this.bot.on('chat', respondFunc);

        // Set up auto-eat
        this.bot.autoEat.options = {
            priority: 'foodPoints',
            startAt: 14,
            bannedFood: ["rotten_flesh", "spider_eye", "poisonous_potato", "pufferfish", "chicken"]
        };

        if (save_data?.self_prompt) {
            if (init_message) {
                this.history.add('system', init_message);
            }
            await this.self_prompter.handleLoad(save_data.self_prompt, save_data.self_prompting_state);
        }
        if (save_data?.last_sender) {
            this.last_sender = save_data.last_sender;
            if (convoManager.otherAgentInGame(this.last_sender)) {
                const msg_package = {
                    message: `You have restarted and this message is auto-generated. Continue the conversation with me.`,
                    start: true
                };
                convoManager.receiveFromBot(this.last_sender, msg_package);
            }
        }
        else if (init_message) {
            await this.handleMessage('system', init_message, 2);
        }
        else {
            this.openChat("Hello world! I am "+this.name);
        }
    }

    checkAllPlayersPresent() {
        if (!this.task || !this.task.agent_names) {
          return;
        }

        const missingPlayers = this.task.agent_names.filter(name => !this.bot.players[name]);
        if (missingPlayers.length > 0) {
            console.log(`Missing players/bots: ${missingPlayers.join(', ')}`);
            this.cleanKill('Not all required players/bots are present in the world. Exiting.', 4);
        }
    }

    requestInterrupt() {
        this.bot.interrupt_code = true;
        this.bot.stopDigging();
        this.bot.collectBlock.cancelTask();
        this.bot.pathfinder.stop();
        this.bot.pvp.stop();
    }

    clearBotLogs() {
        this.bot.output = '';
        this.bot.interrupt_code = false;
    }

    shutUp() {
        this.shut_up = true;
        if (this.self_prompter.isActive()) {
            this.self_prompter.stop(false);
        }
        convoManager.endAllConversations();
    }

    async handleMessage(source, message, max_responses=null) {
        await this.checkTaskDone();
        if (!source || !message) {
            console.warn('Received empty message from', source);
            return false;
        }

        let used_command = false;
        if (max_responses === null) {
            max_responses = settings.max_commands === -1 ? Infinity : settings.max_commands;
        }
        if (max_responses === -1) {
            max_responses = Infinity;
        }

        const self_prompt = source === 'system' || source === this.name;
        const from_other_bot = convoManager.isOtherAgent(source);

        if (!self_prompt && !from_other_bot) { // from user, check for forced commands
            const user_command_name = containsCommand(message);
            if (user_command_name) {
                if (!commandExists(user_command_name)) {
                    this.routeResponse(source, `Command '${user_command_name}' does not exist.`);
                    return false;
                }
                this.routeResponse(source, `*${source} used ${user_command_name.substring(1)}*`);
                if (user_command_name === '!newAction') {
                    // all user-initiated commands are ignored by the bot except for this one
                    // add the preceding message to the history to give context for newAction
                    this.history.add(source, message);
                }
                let execute_res = await executeCommand(this, message);
                if (execute_res) 
                    this.routeResponse(source, execute_res);
                return true;
            }
        }

        if (from_other_bot)
            this.last_sender = source;

        // Now translate the message
        message = await handleEnglishTranslation(message);
        console.log('received message from', source, ':', message);

        const checkInterrupt = () => this.self_prompter.shouldInterrupt(self_prompt) || this.shut_up || convoManager.responseScheduledFor(source);
        
        let behavior_log = this.bot.modes.flushBehaviorLog().trim();
        if (behavior_log.length > 0) {
            const MAX_LOG = 500;
            if (behavior_log.length > MAX_LOG) {
                behavior_log = '...' + behavior_log.substring(behavior_log.length - MAX_LOG);
            }
            behavior_log = 'Recent behaviors log: \n' + behavior_log;
            await this.history.add('system', behavior_log);
        }

        // Handle other user messages
        await this.history.add(source, message);
        this.history.save();

        if (!self_prompt && this.self_prompter.isActive()) // message is from user during self-prompting
            max_responses = 1; // force only respond to this message, then let self-prompting take over
        for (let i=0; i<max_responses; i++) {
            if (checkInterrupt()) break;
            let history = this.history.getHistory();
            let res = await this.prompter.promptConvo(history);

            console.log(`${this.name} full response to ${source}: ""${res}""`);
<<<<<<< HEAD
            
            if (res.trim().length === 0) { 
                console.warn('no response');
=======

            if (res.trim().length === 0) {
                console.warn('no response')
>>>>>>> d25e439d
                break; // empty response ends loop
            }

            let command_name = containsCommand(res);

            if (command_name) { // contains query or command
                res = truncCommandMessage(res); // everything after the command is ignored
                this.history.add(this.name, res);
                
                if (!commandExists(command_name)) {
                    this.history.add('system', `Command ${command_name} does not exist.`);
                    console.warn('Agent hallucinated command:', command_name);
                    continue;
                }

                if (checkInterrupt()) break;
                this.self_prompter.handleUserPromptedCmd(self_prompt, isAction(command_name));

                if (settings.verbose_commands) {
                    this.routeResponse(source, res);
                }
                else { // only output command name
                    let pre_message = res.substring(0, res.indexOf(command_name)).trim();
                    let chat_message = `*used ${command_name.substring(1)}*`;
                    if (pre_message.length > 0)
                        chat_message = `${pre_message}  ${chat_message}`;
                    this.routeResponse(source, chat_message);
                }

                let execute_res = await executeCommand(this, res);

                console.log('Agent executed:', command_name, 'and got:', execute_res);
                used_command = true;

                if (execute_res)
                    this.history.add('system', execute_res);
                else
                    break;
            }
            else { // conversation response
                this.history.add(this.name, res);
                this.routeResponse(source, res);
                break;
            }
            
            this.history.save();
        }

        return used_command;
    }

    async routeResponse(to_player, message) {
        if (this.shut_up) return;
        let self_prompt = to_player === 'system' || to_player === this.name;
        if (self_prompt && this.last_sender) {
            // this is for when the agent is prompted by system while still in conversation
            // so it can respond to events like death but be routed back to the last sender
            to_player = this.last_sender;
        }

        if (convoManager.isOtherAgent(to_player) && convoManager.inConversation(to_player)) {
            // if we're in an ongoing conversation with the other bot, send the response to it
            convoManager.sendToBot(to_player, message);
        }
        else {
            // otherwise, use open chat
            this.openChat(message);
            // note that to_player could be another bot, but if we get here the conversation has ended
        }
    }

    async openChat(message) {
        let to_translate = message;
        let remaining = '';
        let command_name = containsCommand(message);
        let translate_up_to = command_name ? message.indexOf(command_name) : -1;
        if (translate_up_to != -1) { // don't translate the command
            to_translate = to_translate.substring(0, translate_up_to);
            remaining = message.substring(translate_up_to);
        }
        message = (await handleTranslation(to_translate)).trim() + " " + remaining;
        // newlines are interpreted as separate chats, which triggers spam filters. replace them with spaces
        message = message.replaceAll('\n', ' ');

        if (settings.only_chat_with.length > 0) {
            for (let username of settings.only_chat_with) {
                this.bot.whisper(username, message);
            }
        }
        else {
	    if (settings.speak) {
            say(to_translate);
	    }
            this.bot.chat(message);
        }
    }

    startEvents() {
        // Custom events
        this.bot.on('time', () => {
            if (this.bot.time.timeOfDay == 0)
            this.bot.emit('sunrise');
            else if (this.bot.time.timeOfDay == 6000)
            this.bot.emit('noon');
            else if (this.bot.time.timeOfDay == 12000)
            this.bot.emit('sunset');
            else if (this.bot.time.timeOfDay == 18000)
            this.bot.emit('midnight');
        });

        let prev_health = this.bot.health;
        this.bot.lastDamageTime = 0;
        this.bot.lastDamageTaken = 0;
        this.bot.on('health', () => {
            if (this.bot.health < prev_health) {
                this.bot.lastDamageTime = Date.now();
                this.bot.lastDamageTaken = prev_health - this.bot.health;
            }
            prev_health = this.bot.health;
        });
        // Logging callbacks
        this.bot.on('error' , (err) => {
            console.error('Error event!', err);
        });
        this.bot.on('end', (reason) => {
            console.warn('Bot disconnected! Killing agent process.', reason);
            this.cleanKill('Bot disconnected! Killing agent process.');
        });
        this.bot.on('death', () => {
            this.actions.cancelResume();
            this.actions.stop();
        });
        this.bot.on('kicked', (reason) => {
            console.warn('Bot kicked!', reason);
            this.cleanKill('Bot kicked! Killing agent process.');
        });
        this.bot.on('messagestr', async (message, _, jsonMsg) => {
            if (jsonMsg.translate && jsonMsg.translate.startsWith('death') && message.startsWith(this.name)) {
                console.log('Agent died: ', message);
                let death_pos = this.bot.entity.position;
                this.memory_bank.rememberPlace('last_death_position', death_pos.x, death_pos.y, death_pos.z);
                let death_pos_text = null;
                if (death_pos) {
                    death_pos_text = `x: ${death_pos.x.toFixed(2)}, y: ${death_pos.y.toFixed(2)}, z: ${death_pos.x.toFixed(2)}`;
                }
                let dimention = this.bot.game.dimension;
                this.handleMessage('system', `You died at position ${death_pos_text || "unknown"} in the ${dimention} dimension with the final message: '${message}'. Your place of death is saved as 'last_death_position' if you want to return. Previous actions were stopped and you have respawned.`);
            }
        });
        this.bot.on('idle', () => {
            this.bot.clearControlStates();
            this.bot.pathfinder.stop(); // clear any lingering pathfinder
            this.bot.modes.unPauseAll();
            this.actions.resumeAction();
        });

        // Init NPC controller
        this.npc.init();

        // This update loop ensures that each update() is called one at a time, even if it takes longer than the interval
        const INTERVAL = 300;
        let last = Date.now();
        setTimeout(async () => {
            while (true) {
                let start = Date.now();
                await this.update(start - last);
                let remaining = INTERVAL - (Date.now() - start);
                if (remaining > 0) {
                    await new Promise((resolve) => setTimeout(resolve, remaining));
                }
                last = start;
            }
        }, INTERVAL);

        this.bot.emit('idle');
    }

    async update(delta) {
        await this.bot.modes.update();
        this.self_prompter.update(delta);
        await this.checkTaskDone();
    }

    isIdle() {
        return !this.actions.executing;
    }
    

    cleanKill(msg='Killing agent process...', code=1) {
        this.history.add('system', msg);
        this.bot.chat(code > 1 ? 'Restarting.': 'Exiting.');
        this.history.save();
        if (this.mcp_client) 
            this.mcp_client.cleanup();
        
        process.exit(code);
    }
    async checkTaskDone() {
        if (this.task.data) {
            let res = this.task.isDone();
            if (res) {
                await this.history.add('system', `Task ended with score : ${res.score}`);
                await this.history.save();
                // await new Promise(resolve => setTimeout(resolve, 3000)); // Wait 3 second for save to complete
                console.log('Task finished:', res.message);
                this.killAll();
            }
        }
    }

    killAll() {
        if (this.mcp_client) 
            this.mcp_client.cleanup();
        
        serverProxy.shutdown();
    }
}<|MERGE_RESOLUTION|>--- conflicted
+++ resolved
@@ -29,8 +29,8 @@
         
         console.log('Starting agent initialization with profile:', profile_fp);
 
-        
-        
+
+
         // Initialize components with more detailed error handling
         console.log('Initializing action manager...');
         this.actions = new ActionManager(this);
@@ -51,14 +51,6 @@
         console.log('Initializing examples...');
         await this.prompter.initExamples();
         console.log('Initializing task...');
-<<<<<<< HEAD
-        this.task = new Task(this, task_path, task_id);
-        console.log('Initializing MCP client...');
-        this.mcp_client = new MCPClient(this);
-        
-        const blocked_actions = settings.blocked_actions.concat(this.task.blocked_actions || []);
-        blacklistCommands(blocked_actions);
-=======
 
         // load mem first before doing task
         let save_data = null;
@@ -74,8 +66,8 @@
         this.task = new Task(this, task_path, task_id, taskStart);
         this.blocked_actions = settings.blocked_actions.concat(this.task.blocked_actions || []);
         blacklistCommands(this.blocked_actions);
->>>>>>> d25e439d
-
+        console.log('Initializing MCP client...');
+        this.mcp_client = new MCPClient(this);
         serverProxy.connect(this);
 
         console.log(this.name, 'logging into minecraft...');
@@ -83,7 +75,7 @@
 
         initModes(this);
 
-        
+
 
         this.bot.on('login', () => {
             console.log(this.name, 'logged in!');
@@ -109,10 +101,10 @@
                 
                 console.log(`${this.name} spawned.`);
                 this.clearBotLogs();
-              
+
                 this._setupEventHandlers(save_data, init_message);
                 this.startEvents();
-              
+
                 if (!load_mem) {
                     if (task_path !== null) {
                         this.task.initBotTask();
@@ -121,7 +113,7 @@
 
                 await new Promise((resolve) => setTimeout(resolve, 10000));
                 this.checkAllPlayersPresent();
-              
+
                 console.log('Initializing vision intepreter...');
                 this.vision_interpreter = new VisionInterpreter(this, settings.allow_vision);
 
@@ -162,13 +154,8 @@
             } catch (error) {
                 console.error('Error handling message:', error);
             }
-<<<<<<< HEAD
-        };
-		
-=======
-        }
-
->>>>>>> d25e439d
+        }
+
 		this.respondFunc = respondFunc;
 
         this.bot.on('whisper', respondFunc);
@@ -308,15 +295,9 @@
             let res = await this.prompter.promptConvo(history);
 
             console.log(`${this.name} full response to ${source}: ""${res}""`);
-<<<<<<< HEAD
-            
-            if (res.trim().length === 0) { 
+
+            if (res.trim().length === 0) {
                 console.warn('no response');
-=======
-
-            if (res.trim().length === 0) {
-                console.warn('no response')
->>>>>>> d25e439d
                 break; // empty response ends loop
             }
 
@@ -509,9 +490,9 @@
         this.history.add('system', msg);
         this.bot.chat(code > 1 ? 'Restarting.': 'Exiting.');
         this.history.save();
-        if (this.mcp_client) 
+        if (this.mcp_client)
             this.mcp_client.cleanup();
-        
+
         process.exit(code);
     }
     async checkTaskDone() {
@@ -528,9 +509,9 @@
     }
 
     killAll() {
-        if (this.mcp_client) 
+        if (this.mcp_client)
             this.mcp_client.cleanup();
-        
+
         serverProxy.shutdown();
     }
 }