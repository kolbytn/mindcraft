import { GoogleGenerativeAI } from '@google/generative-ai';
import { toSinglePrompt, strictFormat } from '../utils/text.js';
import { getKey } from '../utils/keys.js';
import { log, logVision } from '../../logger.js';

export class Gemini {
    constructor(model_name, url, params) {
        this.model_name = model_name;
        this.params = params;
        this.url = url;
        this.safetySettings = [
            { "category": "HARM_CATEGORY_DANGEROUS", "threshold": "BLOCK_NONE" },
            { "category": "HARM_CATEGORY_HARASSMENT", "threshold": "BLOCK_NONE" },
            { "category": "HARM_CATEGORY_HATE_SPEECH", "threshold": "BLOCK_NONE" },
            { "category": "HARM_CATEGORY_SEXUALLY_EXPLICIT", "threshold": "BLOCK_NONE" },
            { "category": "HARM_CATEGORY_DANGEROUS_CONTENT", "threshold": "BLOCK_NONE" },
        ];
        this.genAI = new GoogleGenerativeAI(getKey('GEMINI_API_KEY'));
        this.supportsRawImageInput = true;
    }

    async sendRequest(turns, systemMessage, imageData = null) {
        let model;
        const modelConfig = {
            model: this.model_name || "gemini-1.5-flash",
            // systemInstruction does not work bc google is trash
        };
        if (this.url) {
            model = this.genAI.getGenerativeModel(modelConfig, { baseUrl: this.url }, { safetySettings: this.safetySettings });
        } else {
            model = this.genAI.getGenerativeModel(modelConfig, { safetySettings: this.safetySettings });
        }
        console.log('Awaiting Google API response...');
        const originalTurnsForLog = [{role: 'system', content: systemMessage}, ...turns];
        turns.unshift({ role: 'system', content: systemMessage });
        turns = strictFormat(turns);
        let contents = [];
        for (let turn of turns) {
            contents.push({
                role: turn.role === 'assistant' ? 'model' : 'user',
                parts: [{ text: turn.content }]
            });
        }
<<<<<<< HEAD

        if (imageData && contents.length > 0) {
            const lastContent = contents[contents.length - 1];
            if (lastContent.role === 'user') { // Ensure the image is added to a user turn
                lastContent.parts.push({
                    inline_data: {
                        mime_type: 'image/jpeg',
                        data: imageData.toString('base64')
                    }
                });
            } else {
                // This case should ideally not happen if imageData is tied to a user message.
                // If it does, we could append a new user turn with the image,
                // or log a warning and send without the image.
                // For now, let's assume the last message is the user's if imageData is present.
                console.warn('[Gemini] imageData provided, but the last content entry was not from a user. Image not sent.');
            }
        }

=======
>>>>>>> c75ac949
        const result = await model.generateContent({
            contents,
            generationConfig: { ...(this.params || {}) }
        });
        const response = await result.response;
        let text;
        if (this.model_name && this.model_name.includes("thinking")) {
            if (response.candidates?.length > 0 && response.candidates[0].content?.parts?.length > 1) {
                text = response.candidates[0].content.parts[1].text;
            } else {
                console.warn("Unexpected response structure for thinking model:", response);
                text = response.text();
            }
        } else {
            text = response.text();
        }
        console.log('Received.');
        if (typeof text === 'string') {
            text = text.replace(/<thinking>/g, '<think>').replace(/<\/thinking>/g, '</think>');
        }
        log(JSON.stringify(originalTurnsForLog), text);
        return text;
    }

    async sendVisionRequest(turns, systemMessage, imageBuffer) {
        let model;
        if (this.url) {
            model = this.genAI.getGenerativeModel({ model: this.model_name || "gemini-1.5-flash" }, { baseUrl: this.url }, { safetySettings: this.safetySettings });
        } else {
            model = this.genAI.getGenerativeModel({ model: this.model_name || "gemini-1.5-flash" }, { safetySettings: this.safetySettings });
        }
        const imagePart = { inlineData: { data: imageBuffer.toString('base64'), mimeType: 'image/jpeg' } };
        const stop_seq = '***';
        const prompt = toSinglePrompt(turns, systemMessage, stop_seq, 'model');
        let res = null;
        try {
            console.log('Awaiting Google API vision response...');
            const result = await model.generateContent([prompt, imagePart]);
            const response = await result.response;
            const text = response.text();
            console.log('Received.');
            if (imageBuffer && text) {
                logVision(turns, imageBuffer, text, prompt);
            }
            if (!text.includes(stop_seq)) return text;
            const idx = text.indexOf(stop_seq);
            res = text.slice(0, idx);
        } catch (err) {
            console.log(err);
            if (err.message.includes("Image input modality is not enabled for models/")) {
                res = "Vision is only supported by certain models.";
            } else {
                res = "An unexpected error occurred, please try again.";
            }
            const loggedTurnsForError = [{role: 'system', content: systemMessage}, ...turns];
            if (typeof res === 'string') {
                res = res.replace(/<thinking>/g, '<think>').replace(/<\/thinking>/g, '</think>');
            }
            log(JSON.stringify(loggedTurnsForError), res);
        }
        return res;
    }

    async embed(text) {
        let model;
        if (this.url) {
            model = this.genAI.getGenerativeModel({ model: "text-embedding-004" }, { baseUrl: this.url });
        } else {
            model = this.genAI.getGenerativeModel({ model: "text-embedding-004" });
        }
        const result = await model.embedContent(text);
        return result.embedding.values;
    }
}<|MERGE_RESOLUTION|>--- conflicted
+++ resolved
@@ -41,7 +41,6 @@
                 parts: [{ text: turn.content }]
             });
         }
-<<<<<<< HEAD
 
         if (imageData && contents.length > 0) {
             const lastContent = contents[contents.length - 1];
@@ -61,8 +60,6 @@
             }
         }
 
-=======
->>>>>>> c75ac949
         const result = await model.generateContent({
             contents,
             generationConfig: { ...(this.params || {}) }
