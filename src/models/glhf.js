import OpenAIApi from 'openai';
import { getKey } from '../utils/keys.js';
<<<<<<< HEAD
=======
import { log, logVision } from '../../logger.js';
>>>>>>> c75ac949

export class GLHF {
    constructor(model_name, url) {
        this.model_name = model_name;
        const apiKey = getKey('GHLF_API_KEY');
        if (!apiKey) {
            throw new Error('API key not found. Please check keys.json and ensure GHLF_API_KEY is defined.');
        }
        this.openai = new OpenAIApi({
            apiKey,
            baseURL: url || "https://glhf.chat/api/openai/v1"
        });
<<<<<<< HEAD
        // Direct image data in sendRequest is not supported by this wrapper.
        // Specific vision models/methods should be used if available through the service.
        this.supportsRawImageInput = false;
    }

    async sendRequest(turns, systemMessage, imageData = null, stop_seq = '***') {
        if (imageData) {
            console.warn(`[GLHF] Warning: imageData provided to sendRequest, but this method in glhf.js does not support direct image data embedding for model ${this.model_name}. The image will be ignored.`);
        }
        // Construct the message array for the API request.
=======
    }

    async sendRequest(turns, systemMessage, stop_seq = '***') {
>>>>>>> c75ac949
        let messages = [{ role: 'system', content: systemMessage }].concat(turns);
        const pack = {
            model: this.model_name || "hf:meta-llama/Llama-3.1-405B-Instruct",
            messages,
            stop: [stop_seq]
        };

        const maxAttempts = 5;
        let attempt = 0;
        let finalRes = null;

        while (attempt < maxAttempts) {
            attempt++;
            console.log(`Awaiting glhf.chat API response... (attempt: ${attempt})`);
            try {
                let completion = await this.openai.chat.completions.create(pack);
                if (completion.choices[0].finish_reason === 'length') {
                    throw new Error('Context length exceeded');
                }
                let res = completion.choices[0].message.content;
<<<<<<< HEAD
                // If there's an open <think> tag without a corresponding </think>, retry.
                if (res.includes("<think>") && !res.includes("</think>")) {
                    console.warn("Partial <think> block detected. Re-generating...");
                    continue;
                }
                // If there's a closing </think> tag but no opening <think>, prepend one.
=======
                if (res.includes("<think>") && !res.includes("</think>")) {
                    console.warn("Partial <think> block detected. Re-generating...");
                    if (attempt < maxAttempts) continue;
                }
>>>>>>> c75ac949
                if (res.includes("</think>") && !res.includes("<think>")) {
                    res = "<think>" + res;
                }
                finalRes = res.replace(/<\|separator\|>/g, '*no response*');
<<<<<<< HEAD
                break; // Valid response obtained.
            } catch (err) {
                if ((err.message === 'Context length exceeded' || err.code === 'context_length_exceeded') && turns.length > 1) {
                    console.log('Context length exceeded, trying again with shorter context.');
                    // Pass imageData along in recursive call, though it will be ignored again
                    return await this.sendRequest(turns.slice(1), systemMessage, imageData, stop_seq);
=======
                break;
            } catch (err) {
                if ((err.message === 'Context length exceeded' || err.code === 'context_length_exceeded') && turns.length > 1) {
                    console.log('Context length exceeded, trying again with shorter context.');
                    return await this.sendRequest(turns.slice(1), systemMessage, stop_seq);
>>>>>>> c75ac949
                } else {
                    console.error(err);
                    finalRes = 'My brain disconnected, try again.';
                    break;
                }
            }
        }
        if (finalRes === null) {
            finalRes = "I thought too hard, sorry, try again";
        }
<<<<<<< HEAD
=======

        if (typeof finalRes === 'string') {
            finalRes = finalRes.replace(/<thinking>/g, '<think>').replace(/<\/thinking>/g, '</think>');
        }
        log(JSON.stringify(messages), finalRes);
>>>>>>> c75ac949
        return finalRes;
    }

    async embed(text) {
        throw new Error('Embeddings are not supported by glhf.');
    }
}<|MERGE_RESOLUTION|>--- conflicted
+++ resolved
@@ -1,9 +1,6 @@
 import OpenAIApi from 'openai';
 import { getKey } from '../utils/keys.js';
-<<<<<<< HEAD
-=======
 import { log, logVision } from '../../logger.js';
->>>>>>> c75ac949
 
 export class GLHF {
     constructor(model_name, url) {
@@ -16,7 +13,6 @@
             apiKey,
             baseURL: url || "https://glhf.chat/api/openai/v1"
         });
-<<<<<<< HEAD
         // Direct image data in sendRequest is not supported by this wrapper.
         // Specific vision models/methods should be used if available through the service.
         this.supportsRawImageInput = false;
@@ -27,11 +23,6 @@
             console.warn(`[GLHF] Warning: imageData provided to sendRequest, but this method in glhf.js does not support direct image data embedding for model ${this.model_name}. The image will be ignored.`);
         }
         // Construct the message array for the API request.
-=======
-    }
-
-    async sendRequest(turns, systemMessage, stop_seq = '***') {
->>>>>>> c75ac949
         let messages = [{ role: 'system', content: systemMessage }].concat(turns);
         const pack = {
             model: this.model_name || "hf:meta-llama/Llama-3.1-405B-Instruct",
@@ -52,37 +43,24 @@
                     throw new Error('Context length exceeded');
                 }
                 let res = completion.choices[0].message.content;
-<<<<<<< HEAD
                 // If there's an open <think> tag without a corresponding </think>, retry.
                 if (res.includes("<think>") && !res.includes("</think>")) {
                     console.warn("Partial <think> block detected. Re-generating...");
                     continue;
                 }
                 // If there's a closing </think> tag but no opening <think>, prepend one.
-=======
-                if (res.includes("<think>") && !res.includes("</think>")) {
-                    console.warn("Partial <think> block detected. Re-generating...");
-                    if (attempt < maxAttempts) continue;
-                }
->>>>>>> c75ac949
+
                 if (res.includes("</think>") && !res.includes("<think>")) {
                     res = "<think>" + res;
                 }
                 finalRes = res.replace(/<\|separator\|>/g, '*no response*');
-<<<<<<< HEAD
                 break; // Valid response obtained.
+              
             } catch (err) {
                 if ((err.message === 'Context length exceeded' || err.code === 'context_length_exceeded') && turns.length > 1) {
                     console.log('Context length exceeded, trying again with shorter context.');
                     // Pass imageData along in recursive call, though it will be ignored again
                     return await this.sendRequest(turns.slice(1), systemMessage, imageData, stop_seq);
-=======
-                break;
-            } catch (err) {
-                if ((err.message === 'Context length exceeded' || err.code === 'context_length_exceeded') && turns.length > 1) {
-                    console.log('Context length exceeded, trying again with shorter context.');
-                    return await this.sendRequest(turns.slice(1), systemMessage, stop_seq);
->>>>>>> c75ac949
                 } else {
                     console.error(err);
                     finalRes = 'My brain disconnected, try again.';
@@ -93,14 +71,11 @@
         if (finalRes === null) {
             finalRes = "I thought too hard, sorry, try again";
         }
-<<<<<<< HEAD
-=======
 
         if (typeof finalRes === 'string') {
             finalRes = finalRes.replace(/<thinking>/g, '<think>').replace(/<\/thinking>/g, '</think>');
         }
         log(JSON.stringify(messages), finalRes);
->>>>>>> c75ac949
         return finalRes;
     }
 
