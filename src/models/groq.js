import Groq from 'groq-sdk'
import fs from "fs";
import { getKey } from '../utils/keys.js';

// THIS API IS NOT TO BE CONFUSED WITH GROK!
// Go to grok.js for that. :)

// Umbrella class for everything under the sun... That GroqCloud provides, that is.
export class GroqCloudAPI {

    constructor(model_name, url, params) {

        this.model_name = model_name;
        this.url = url;
        this.params = params || {};

        // Remove any mention of "tools" from params:
        if (this.params.tools)
            delete this.params.tools;
        // This is just a bit of future-proofing in case we drag Mindcraft in that direction.

        // I'm going to do a sneaky ReplicateAPI theft for a lot of this, aren't I?
        if (this.url)
            console.warn("Groq Cloud has no implementation for custom URLs. Ignoring provided URL.");

        this.groq = new Groq({ apiKey: getKey('GROQCLOUD_API_KEY') });


    }

    async sendRequest(turns, systemMessage, stop_seq = null) {
        // Construct messages array
        let messages = [{"role": "system", "content": systemMessage}].concat(turns);

        let res = null;

        try {
            console.log("Awaiting Groq response...");

            // Handle deprecated max_tokens parameter
            if (this.params.max_tokens) {
                console.warn("GROQCLOUD WARNING: A profile is using `max_tokens`. This is deprecated. Please move to `max_completion_tokens`.");
                this.params.max_completion_tokens = this.params.max_tokens;
                delete this.params.max_tokens;
            }

            if (!this.params.max_completion_tokens) {
                this.params.max_completion_tokens = 4000;
            }

            let completion = await this.groq.chat.completions.create({
                "messages": messages,
                "model": this.model_name || "llama-3.3-70b-versatile",
                "stream": false,
                "stop": stop_seq,
                ...(this.params || {})
            });

            res = completion.choices[0].message;

            res = res.replace(/<think>[\s\S]*?<\/think>/g, '').trim();
        }
        catch(err) {
            if (err.message.includes("content must be a string")) {
                res = "Vision is only supported by certain models.";
            } else {
                console.log(this.model_name);
                res = "My brain disconnected, try again.";
            }
            console.log(err);
        }
        return res;
    }

    async sendVisionRequest(messages, systemMessage, imageBuffer) {
        const imageMessages = messages.filter(message => message.role !== 'system');
        imageMessages.push({
            role: "user",
            content: [
                { type: "text", text: systemMessage },
                {
                    type: "image_url",
                    image_url: {
                        url: `data:image/jpeg;base64,${imageBuffer.toString('base64')}`
                    }
                }
            ]
        });
        
        return this.sendRequest(imageMessages);
    }

    async embed(_) {
        throw new Error('Embeddings are not supported by Groq.');
    }
<<<<<<< HEAD
    
    // Remove the complete <think> block (and any content inside) from the response
    res = res.replace(/<think>[\s\S]*?<\/think>/g, '').trim();

    finalRes = res;
    break; // Exit the loop once a valid response is obtained
  }

  if (finalRes == null) {
    console.warn("Could not obtain a valid <think> block or normal response after max attempts.");
    finalRes = "I thought too hard, sorry, try again.";
  }

  finalRes = finalRes.replace(/<\|separator\|>/g, '*no response*');
  return finalRes;
  }
}

export class GroqCloudTTS {
  constructor() {
    this.groq = new Groq({ apiKey: getKey('GROQCLOUD_API_KEY') });
  }

  async transcribe(filePath, options = {}) {
    const transcription = await this.groq.audio.transcriptions.create({
      file: fs.createReadStream(filePath),
      model: options.model || "distil-whisper-large-v3-en", // or "whisper-large-v3-turbo"
      prompt: options.prompt || "",
      response_format: options.response_format || "json",
      language: options.language || "en",
      temperature: options.temperature !== undefined ? options.temperature : 0.0,
    });
    return transcription.text;
  }
=======
>>>>>>> 2015667b
}<|MERGE_RESOLUTION|>--- conflicted
+++ resolved
@@ -93,23 +93,6 @@
     async embed(_) {
         throw new Error('Embeddings are not supported by Groq.');
     }
-<<<<<<< HEAD
-    
-    // Remove the complete <think> block (and any content inside) from the response
-    res = res.replace(/<think>[\s\S]*?<\/think>/g, '').trim();
-
-    finalRes = res;
-    break; // Exit the loop once a valid response is obtained
-  }
-
-  if (finalRes == null) {
-    console.warn("Could not obtain a valid <think> block or normal response after max attempts.");
-    finalRes = "I thought too hard, sorry, try again.";
-  }
-
-  finalRes = finalRes.replace(/<\|separator\|>/g, '*no response*');
-  return finalRes;
-  }
 }
 
 export class GroqCloudTTS {
@@ -128,6 +111,4 @@
     });
     return transcription.text;
   }
-=======
->>>>>>> 2015667b
 }