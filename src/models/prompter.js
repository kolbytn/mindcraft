import { readFileSync, mkdirSync, writeFileSync} from 'fs';
import { Examples } from '../utils/examples.js';
import { getCommandDocs } from '../agent/commands/index.js';
import { SkillLibrary } from "../agent/library/skill_library.js";
import { stringifyTurns } from '../utils/text.js';
import { getCommand } from '../agent/commands/index.js';
import settings from '../../settings.js';

import { Gemini } from './gemini.js';
import { GPT } from './gpt.js';
import { Claude } from './claude.js';
import { Mistral } from './mistral.js';
import { ReplicateAPI } from './replicate.js';
import { Local } from './local.js';
import { Novita } from './novita.js';
import { GroqCloudAPI } from './groq.js';
import { HuggingFace } from './huggingface.js';
import { Qwen } from "./qwen.js";
import { Grok } from "./grok.js";
import { DeepSeek } from './deepseek.js';
import { Hyperbolic } from './hyperbolic.js';
import { GLHF } from './glhf.js';
import { OpenRouter } from './openrouter.js';
import { VLLM } from './vllm.js';
import { promises as fs } from 'fs';
import path from 'path';
import { fileURLToPath } from 'url';

const __filename = fileURLToPath(import.meta.url);
const __dirname = path.dirname(__filename);

export class Prompter {
    constructor(agent, fp) {
        this.agent = agent;
        this.profile = JSON.parse(readFileSync(fp, 'utf8'));
        let default_profile = JSON.parse(readFileSync('./profiles/defaults/_default.json', 'utf8'));
        let base_fp = settings.base_profile;
        let base_profile = JSON.parse(readFileSync(base_fp, 'utf8'));

        // first use defaults to fill in missing values in the base profile
        for (let key in default_profile) {
            if (base_profile[key] === undefined)
                base_profile[key] = default_profile[key];
        }
        // then use base profile to fill in missing values in the individual profile
        for (let key in base_profile) {
            if (this.profile[key] === undefined)
                this.profile[key] = base_profile[key];
        }
        // base overrides default, individual overrides base

        this.convo_examples = null;
        this.coding_examples = null;
        
        let name = this.profile.name;
        this.cooldown = this.profile.cooldown ? this.profile.cooldown : 0;
        this.last_prompt_time = 0;
        this.awaiting_coding = false;

        // try to get "max_tokens" parameter, else null
        let max_tokens = null;
        if (this.profile.max_tokens)
            max_tokens = this.profile.max_tokens;

        let chat_model_profile = this._selectAPI(this.profile.model);
        this.chat_model = this._createModel(chat_model_profile);

        if (this.profile.code_model) {
            let code_model_profile = this._selectAPI(this.profile.code_model);
            this.code_model = this._createModel(code_model_profile);
        }
        else {
            this.code_model = this.chat_model;
        }

        if (this.profile.vision_model) {
            let vision_model_profile = this._selectAPI(this.profile.vision_model);
            this.vision_model = this._createModel(vision_model_profile);
        }
        else {
            this.vision_model = this.chat_model;
        }

        let embedding = this.profile.embedding;
        if (embedding === undefined) {
            if (chat_model_profile.api !== 'ollama')
                embedding = {api: chat_model_profile.api};
            else
                embedding = {api: 'none'};
        }
        else if (typeof embedding === 'string' || embedding instanceof String)
            embedding = {api: embedding};

        console.log('Using embedding settings:', embedding);

        try {
            if (embedding.api === 'google')
                this.embedding_model = new Gemini(embedding.model, embedding.url);
            else if (embedding.api === 'openai')
                this.embedding_model = new GPT(embedding.model, embedding.url);
            else if (embedding.api === 'replicate')
                this.embedding_model = new ReplicateAPI(embedding.model, embedding.url);
            else if (embedding.api === 'ollama')
                this.embedding_model = new Local(embedding.model, embedding.url);
            else if (embedding.api === 'qwen')
                this.embedding_model = new Qwen(embedding.model, embedding.url);
            else if (embedding.api === 'mistral')
                this.embedding_model = new Mistral(embedding.model, embedding.url);
            else if (embedding.api === 'huggingface')
                this.embedding_model = new HuggingFace(embedding.model, embedding.url);
            else if (embedding.api === 'novita')
                this.embedding_model = new Novita(embedding.model, embedding.url);
            else {
                this.embedding_model = null;
                let embedding_name = embedding ? embedding.api : '[NOT SPECIFIED]'
                console.warn('Unsupported embedding: ' + embedding_name + '. Using word-overlap instead, expect reduced performance. Recommend using a supported embedding model. See Readme.');
            }
        }
        catch (err) {
            console.warn('Warning: Failed to initialize embedding model:', err.message);
            console.log('Continuing anyway, using word-overlap instead.');
            this.embedding_model = null;
        }
        this.skill_libary = new SkillLibrary(agent, this.embedding_model);
        mkdirSync(`./bots/${name}`, { recursive: true });
        writeFileSync(`./bots/${name}/last_profile.json`, JSON.stringify(this.profile, null, 4), (err) => {
            if (err) {
                throw new Error('Failed to save profile:', err);
            }
            console.log("Copy profile saved.");
        });
    }

    _selectAPI(profile) {
        if (typeof profile === 'string' || profile instanceof String) {
            profile = {model: profile};
        }
        if (!profile.api) {
            if (profile.model.includes('openrouter/'))
                profile.api = 'openrouter'; // must do first because shares names with other models
            else if (profile.model.includes('ollama/'))
                profile.api = 'ollama'; // also must do early because shares names with other models
            else if (profile.model.includes('gemini'))
                profile.api = 'google';
            else if (profile.model.includes('vllm/'))
                profile.api = 'vllm';
            else if (profile.model.includes('gpt') || profile.model.includes('o1')|| profile.model.includes('o3'))
                profile.api = 'openai';
            else if (profile.model.includes('claude'))
                profile.api = 'anthropic';
            else if (profile.model.includes('huggingface/'))
                profile.api = "huggingface";
            else if (profile.model.includes('replicate/'))
                profile.api = 'replicate';
            else if (profile.model.includes('mistralai/') || profile.model.includes("mistral/"))
                model_profile.api = 'mistral';
            else if (profile.model.includes("groq/") || profile.model.includes("groqcloud/"))
                profile.api = 'groq';
            else if (profile.model.includes("glhf/"))
                profile.api = 'glhf';
            else if (profile.model.includes("hyperbolic/"))
                profile.api = 'hyperbolic';
            else if (profile.model.includes('novita/'))
                profile.api = 'novita';
            else if (profile.model.includes('qwen'))
                profile.api = 'qwen';
            else if (profile.model.includes('grok'))
                profile.api = 'xai';
            else if (profile.model.includes('deepseek'))
                profile.api = 'deepseek';
	        else if (profile.model.includes('mistral'))
                profile.api = 'mistral';
            else 
                throw new Error('Unknown model:', profile.model);
        }
        return profile;
    }
    _createModel(profile) {
        let model = null;
        if (profile.api === 'google')
            model = new Gemini(profile.model, profile.url, profile.params);
        else if (profile.api === 'openai')
            model = new GPT(profile.model, profile.url, profile.params);
        else if (profile.api === 'anthropic')
            model = new Claude(profile.model, profile.url, profile.params);
        else if (profile.api === 'replicate')
            model = new ReplicateAPI(profile.model.replace('replicate/', ''), profile.url, profile.params);
        else if (profile.api === 'ollama')
            model = new Local(profile.model.replace('ollama/', ''), profile.url, profile.params);
        else if (profile.api === 'mistral')
            model = new Mistral(profile.model, profile.url, profile.params);
        else if (profile.api === 'groq')
            model = new GroqCloudAPI(profile.model.replace('groq/', '').replace('groqcloud/', ''), profile.url, profile.params);
        else if (profile.api === 'huggingface')
            model = new HuggingFace(profile.model, profile.url, profile.params);
        else if (profile.api === 'glhf')
            model = new GLHF(profile.model.replace('glhf/', ''), profile.url, profile.params);
        else if (profile.api === 'hyperbolic')
            model = new Hyperbolic(profile.model.replace('hyperbolic/', ''), profile.url, profile.params);
        else if (profile.api === 'novita')
            model = new Novita(profile.model.replace('novita/', ''), profile.url, profile.params);
        else if (profile.api === 'qwen')
            model = new Qwen(profile.model, profile.url, profile.params);
        else if (profile.api === 'xai')
            model = new Grok(profile.model, profile.url, profile.params);
        else if (profile.api === 'deepseek')
            model = new DeepSeek(profile.model, profile.url, profile.params);
        else if (profile.api === 'openrouter')
            model = new OpenRouter(profile.model.replace('openrouter/', ''), profile.url, profile.params);
        else if (profile.api === 'vllm')
            model = new VLLM(profile.model.replace('vllm/', ''), profile.url, profile.params);
        else
            throw new Error('Unknown API:', profile.api);
        return model;
    }
    getName() {
        return this.profile.name;
    }

    getInitModes() {
        return this.profile.modes;
    }

    async initExamples() {
        try {
            this.convo_examples = new Examples(this.embedding_model, settings.num_examples);
            this.coding_examples = new Examples(this.embedding_model, settings.num_examples);
            
            // Wait for both examples to load before proceeding
            await Promise.all([
                this.convo_examples.load(this.profile.conversation_examples),
                this.coding_examples.load(this.profile.coding_examples),
                this.skill_libary.initSkillLibrary()
            ]).catch(error => {
                // Preserve error details
                console.error('Failed to initialize examples. Error details:', error);
                console.error('Stack trace:', error.stack);
                throw error;
            });

            console.log('Examples initialized.');
        } catch (error) {
            console.error('Failed to initialize examples:', error);
            console.error('Stack trace:', error.stack);
            throw error; // Re-throw with preserved details
        }
    }

    async replaceStrings(prompt, messages, examples=null, to_summarize=[], last_goals=null) {
        prompt = prompt.replaceAll('$NAME', this.agent.name);

        if (prompt.includes('$STATS')) {
            let stats = await getCommand('!stats').perform(this.agent);
            prompt = prompt.replaceAll('$STATS', stats);
        }
        if (prompt.includes('$INVENTORY')) {
            let inventory = await getCommand('!inventory').perform(this.agent);
            prompt = prompt.replaceAll('$INVENTORY', inventory);
        }
        if (prompt.includes('$ACTION')) {
            prompt = prompt.replaceAll('$ACTION', this.agent.actions.currentActionLabel);
        }
<<<<<<< HEAD
        if (prompt.includes('$COMMAND_DOCS')){
            prompt = prompt.replaceAll('$COMMAND_DOCS', getCommandDocs());     
        }
        if (prompt.includes('$MCP_TOOL_USAGE')) {
             //If MCP is enabled, add MCP tool information
             if (this.agent.mcp_client && this.agent.mcp_client.isConnected()) {
                let mcp_tool_usage_prompt = this.profile.mcp_tool_usage.replace('$MCPSERVERS', this.agent.mcp_client.getMCPToolsInfo());
                prompt = prompt.replaceAll('$MCP_TOOL_USAGE', mcp_tool_usage_prompt);
            }
        }else{
            prompt = prompt.replaceAll('\n$MCP_TOOL_USAGE\n', '');
        }
=======
        if (prompt.includes('$COMMAND_DOCS'))
            prompt = prompt.replaceAll('$COMMAND_DOCS', getCommandDocs(this.agent));
>>>>>>> d25e439d
        if (prompt.includes('$CODE_DOCS')) {
            const code_task_content = messages.slice().reverse().find(msg =>
                msg.role !== 'system' && msg.content.includes('!newAction(')
            )?.content?.match(/!newAction\((.*?)\)/)?.[1] || '';

            prompt = prompt.replaceAll(
                '$CODE_DOCS',
                await this.skill_libary.getRelevantSkillDocs(code_task_content, settings.relevant_docs_count)
            );
        }
        if (prompt.includes('$EXAMPLES') && examples !== null)
            prompt = prompt.replaceAll('$EXAMPLES', await examples.createExampleMessage(messages));
        if (prompt.includes('$MEMORY'))
            prompt = prompt.replaceAll('$MEMORY', this.agent.history.memory);
        if (prompt.includes('$TO_SUMMARIZE'))
            prompt = prompt.replaceAll('$TO_SUMMARIZE', stringifyTurns(to_summarize));
        if (prompt.includes('$CONVO'))
            prompt = prompt.replaceAll('$CONVO', 'Recent conversation:\n' + stringifyTurns(messages));
        if (prompt.includes('$SELF_PROMPT')) {
            // if active or paused, show the current goal
            let self_prompt = !this.agent.self_prompter.isStopped() ? `YOUR CURRENT ASSIGNED GOAL: "${this.agent.self_prompter.prompt}"\n` : '';
            prompt = prompt.replaceAll('$SELF_PROMPT', self_prompt);
        }
        if (prompt.includes('$LAST_GOALS')) {
            let goal_text = '';
            for (let goal in last_goals) {
                if (last_goals[goal])
                    goal_text += `You recently successfully completed the goal ${goal}.\n`
                else
                    goal_text += `You recently failed to complete the goal ${goal}.\n`
            }
            prompt = prompt.replaceAll('$LAST_GOALS', goal_text.trim());
        }
        if (prompt.includes('$BLUEPRINTS')) {
            if (this.agent.npc.constructions) {
                let blueprints = '';
                for (let blueprint in this.agent.npc.constructions) {
                    blueprints += blueprint + ', ';
                }
                prompt = prompt.replaceAll('$BLUEPRINTS', blueprints.slice(0, -2));
            }
        }

        // check if there are any remaining placeholders with syntax $<word>
        let remaining = prompt.match(/\$[A-Z_]+/g);
        if (remaining !== null) {
            console.warn('Unknown prompt placeholders:', remaining.join(', '));
        }
        console.log('=========== [prompter.js] DEBUG MCP Prompt ===========');
        console.log(prompt);
        console.log('=========== [prompter.js]  DEBUG MCP Prompt ===========');
        return prompt;
    }

    async checkCooldown() {
        let elapsed = Date.now() - this.last_prompt_time;
        if (elapsed < this.cooldown && this.cooldown > 0) {
            await new Promise(r => setTimeout(r, this.cooldown - elapsed));
        }
        this.last_prompt_time = Date.now();
    }

    async promptConvo(messages) {
        this.most_recent_msg_time = Date.now();
        let current_msg_time = this.most_recent_msg_time;

        for (let i = 0; i < 3; i++) { // try 3 times to avoid hallucinations
            await this.checkCooldown();
            if (current_msg_time !== this.most_recent_msg_time) {
                return '';
            }

            let prompt = this.profile.conversing;
            prompt = await this.replaceStrings(prompt, messages, this.convo_examples);
            let generation;

            try {
                generation = await this.chat_model.sendRequest(messages, prompt);
                if (typeof generation !== 'string') {
                    console.error('Error: Generated response is not a string', generation);
                    throw new Error('Generated response is not a string');
                }
                console.log("Generated response:", generation); 
                await this._saveLog(prompt, messages, generation, 'conversation');

            } catch (error) {
                console.error('Error during message generation or file writing:', error);
                continue;
            }

            // Check for hallucination or invalid output
            if (generation?.includes('(FROM OTHER BOT)')) {
                console.warn('LLM hallucinated message as another bot. Trying again...');
                continue;
            }

            if (current_msg_time !== this.most_recent_msg_time) {
                console.warn(`${this.agent.name} received new message while generating, discarding old response.`);
                return '';
            } 

            if (generation?.includes('</think>')) {
                const [_, afterThink] = generation.split('</think>')
                generation = afterThink
            }

            return generation;
        }

        return '';
    }

    async promptCoding(messages) {
        if (this.awaiting_coding) {
            console.warn('Already awaiting coding response, returning no response.');
            return '```//no response```';
        }
        this.awaiting_coding = true;
        await this.checkCooldown();
        let prompt = this.profile.coding;
        prompt = await this.replaceStrings(prompt, messages, this.coding_examples);

        let resp = await this.code_model.sendRequest(messages, prompt);
        this.awaiting_coding = false;
        await this._saveLog(prompt, messages, resp, 'coding');
        return resp;
    }

    async promptMemSaving(to_summarize) {
        await this.checkCooldown();
        let prompt = this.profile.saving_memory;
        prompt = await this.replaceStrings(prompt, null, null, to_summarize);
        let resp = await this.chat_model.sendRequest([], prompt);
        await this._saveLog(prompt, to_summarize, resp, 'memSaving');
        if (resp?.includes('</think>')) {
            const [_, afterThink] = resp.split('</think>')
            resp = afterThink
        }
        return resp;
    }

    async promptShouldRespondToBot(new_message) {
        await this.checkCooldown();
        let prompt = this.profile.bot_responder;
        let messages = this.agent.history.getHistory();
        messages.push({role: 'user', content: new_message});
        prompt = await this.replaceStrings(prompt, null, null, messages);
        let res = await this.chat_model.sendRequest([], prompt);
        return res.trim().toLowerCase() === 'respond';
    }

    async promptVision(messages, imageBuffer) {
        await this.checkCooldown();
        let prompt = this.profile.image_analysis;
        prompt = await this.replaceStrings(prompt, messages, null, null, null);
        return await this.vision_model.sendVisionRequest(messages, prompt, imageBuffer);
    }

    async promptGoalSetting(messages, last_goals) {
        // deprecated
        let system_message = this.profile.goal_setting;
        system_message = await this.replaceStrings(system_message, messages);

        let user_message = 'Use the below info to determine what goal to target next\n\n';
        user_message += '$LAST_GOALS\n$STATS\n$INVENTORY\n$CONVO'
        user_message = await this.replaceStrings(user_message, messages, null, null, last_goals);
        let user_messages = [{role: 'user', content: user_message}];

        let res = await this.chat_model.sendRequest(user_messages, system_message);

        let goal = null;
        try {
            let data = res.split('```')[1].replace('json', '').trim();
            goal = JSON.parse(data);
        } catch (err) {
            console.log('Failed to parse goal:', res, err);
        }
        if (!goal || !goal.name || !goal.quantity || isNaN(parseInt(goal.quantity))) {
            console.log('Failed to set goal:', res);
            return null;
        }
        goal.quantity = parseInt(goal.quantity);
        return goal;
    }

    async _saveLog(prompt, messages, generation, tag) {
        if (!settings.log_all_prompts)
            return;
        const timestamp = new Date().toISOString().replace(/[:.]/g, '-');
        let logEntry;
        let task_id = this.agent.task.task_id;
        if (task_id == null) {
            logEntry = `[${timestamp}] \nPrompt:\n${prompt}\n\nConversation:\n${JSON.stringify(messages, null, 2)}\n\nResponse:\n${generation}\n\n`;
        } else {
            logEntry = `[${timestamp}] Task ID: ${task_id}\nPrompt:\n${prompt}\n\nConversation:\n${JSON.stringify(messages, null, 2)}\n\nResponse:\n${generation}\n\n`;
        }
        const logFile = `${tag}_${timestamp}.txt`;
        await this._saveToFile(logFile, logEntry);
    }

    async _saveToFile(logFile, logEntry) {
        let task_id = this.agent.task.task_id;
        let logDir;
        if (task_id == null) {
            logDir = path.join(__dirname, `../../bots/${this.agent.name}/logs`);
        } else {
            logDir = path.join(__dirname, `../../bots/${this.agent.name}/logs/${task_id}`);
        }

        await fs.mkdir(logDir, { recursive: true });

        logFile = path.join(logDir, logFile);
        await fs.appendFile(logFile, String(logEntry), 'utf-8');
    }


}<|MERGE_RESOLUTION|>--- conflicted
+++ resolved
@@ -260,9 +260,8 @@
         if (prompt.includes('$ACTION')) {
             prompt = prompt.replaceAll('$ACTION', this.agent.actions.currentActionLabel);
         }
-<<<<<<< HEAD
         if (prompt.includes('$COMMAND_DOCS')){
-            prompt = prompt.replaceAll('$COMMAND_DOCS', getCommandDocs());     
+            prompt = prompt.replaceAll('$COMMAND_DOCS', getCommandDocs(this.agent));
         }
         if (prompt.includes('$MCP_TOOL_USAGE')) {
              //If MCP is enabled, add MCP tool information
@@ -273,10 +272,6 @@
         }else{
             prompt = prompt.replaceAll('\n$MCP_TOOL_USAGE\n', '');
         }
-=======
-        if (prompt.includes('$COMMAND_DOCS'))
-            prompt = prompt.replaceAll('$COMMAND_DOCS', getCommandDocs(this.agent));
->>>>>>> d25e439d
         if (prompt.includes('$CODE_DOCS')) {
             const code_task_content = messages.slice().reverse().find(msg =>
                 msg.role !== 'system' && msg.content.includes('!newAction(')
@@ -359,7 +354,7 @@
                     console.error('Error: Generated response is not a string', generation);
                     throw new Error('Generated response is not a string');
                 }
-                console.log("Generated response:", generation); 
+                console.log("Generated response:", generation);
                 await this._saveLog(prompt, messages, generation, 'conversation');
 
             } catch (error) {
@@ -376,7 +371,7 @@
             if (current_msg_time !== this.most_recent_msg_time) {
                 console.warn(`${this.agent.name} received new message while generating, discarding old response.`);
                 return '';
-            } 
+            }
 
             if (generation?.includes('</think>')) {
                 const [_, afterThink] = generation.split('</think>')
