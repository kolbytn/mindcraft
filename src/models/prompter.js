import { readFileSync, mkdirSync, writeFileSync} from 'fs';
import { Examples } from '../utils/examples.js';
import { getCommandDocs } from '../agent/commands/index.js';
import { SkillLibrary } from "../agent/library/skill_library.js";
import { stringifyTurns } from '../utils/text.js';
import { getCommand } from '../agent/commands/index.js';
import settings from '../../settings.js';

import { Gemini } from './gemini.js';
import { GPT } from './gpt.js';
import { Claude } from './claude.js';
import { Mistral } from './mistral.js';
import { ReplicateAPI } from './replicate.js';
import { Local } from './local.js';
import { Novita } from './novita.js';
import { GroqCloudAPI } from './groq.js';
import { HuggingFace } from './huggingface.js';
import { Qwen } from "./qwen.js";
import { Grok } from "./grok.js";
import { DeepSeek } from './deepseek.js';
import { Hyperbolic } from './hyperbolic.js';
import { GLHF } from './glhf.js';
import { OpenRouter } from './openrouter.js';
<<<<<<< HEAD
import { Mercury} from "./mercury.js";
=======
import { VLLM } from './vllm.js';
import { promises as fs } from 'fs';
import path from 'path';
import { fileURLToPath } from 'url';

const __filename = fileURLToPath(import.meta.url);
const __dirname = path.dirname(__filename);
>>>>>>> d25e439d

export class Prompter {
    constructor(agent, fp) {
        this.agent = agent;
        this.profile = JSON.parse(readFileSync(fp, 'utf8'));
        let default_profile = JSON.parse(readFileSync('./profiles/defaults/_default.json', 'utf8'));
        let base_fp = settings.base_profile;
        let base_profile = JSON.parse(readFileSync(base_fp, 'utf8'));

        // first use defaults to fill in missing values in the base profile
        for (let key in default_profile) {
            if (base_profile[key] === undefined)
                base_profile[key] = default_profile[key];
        }
        // then use base profile to fill in missing values in the individual profile
        for (let key in base_profile) {
            if (this.profile[key] === undefined)
                this.profile[key] = base_profile[key];
        }
        // base overrides default, individual overrides base

        this.convo_examples = null;
        this.coding_examples = null;
        
        let name = this.profile.name;
        this.cooldown = this.profile.cooldown ? this.profile.cooldown : 0;
        this.last_prompt_time = 0;
        this.awaiting_coding = false;

        // try to get "max_tokens" parameter, else null
        let max_tokens = null;
        if (this.profile.max_tokens)
            max_tokens = this.profile.max_tokens;

        let chat_model_profile = this._selectAPI(this.profile.model);
        this.chat_model = this._createModel(chat_model_profile);

        if (this.profile.code_model) {
            let code_model_profile = this._selectAPI(this.profile.code_model);
            this.code_model = this._createModel(code_model_profile);
        }
        else {
            this.code_model = this.chat_model;
        }

        if (this.profile.vision_model) {
            let vision_model_profile = this._selectAPI(this.profile.vision_model);
            this.vision_model = this._createModel(vision_model_profile);
        }
        else {
            this.vision_model = this.chat_model;
        }

        let embedding = this.profile.embedding;
        if (embedding === undefined) {
            if (chat_model_profile.api !== 'ollama')
                embedding = {api: chat_model_profile.api};
            else
                embedding = {api: 'none'};
        }
        else if (typeof embedding === 'string' || embedding instanceof String)
            embedding = {api: embedding};

        console.log('Using embedding settings:', embedding);

        try {
            if (embedding.api === 'google')
                this.embedding_model = new Gemini(embedding.model, embedding.url);
            else if (embedding.api === 'openai')
                this.embedding_model = new GPT(embedding.model, embedding.url);
            else if (embedding.api === 'replicate')
                this.embedding_model = new ReplicateAPI(embedding.model, embedding.url);
            else if (embedding.api === 'ollama')
                this.embedding_model = new Local(embedding.model, embedding.url);
            else if (embedding.api === 'qwen')
                this.embedding_model = new Qwen(embedding.model, embedding.url);
            else if (embedding.api === 'mistral')
                this.embedding_model = new Mistral(embedding.model, embedding.url);
            else if (embedding.api === 'huggingface')
                this.embedding_model = new HuggingFace(embedding.model, embedding.url);
            else if (embedding.api === 'novita')
                this.embedding_model = new Novita(embedding.model, embedding.url);
            else {
                this.embedding_model = null;
                let embedding_name = embedding ? embedding.api : '[NOT SPECIFIED]'
                console.warn('Unsupported embedding: ' + embedding_name + '. Using word-overlap instead, expect reduced performance. Recommend using a supported embedding model. See Readme.');
            }
        }
        catch (err) {
            console.warn('Warning: Failed to initialize embedding model:', err.message);
            console.log('Continuing anyway, using word-overlap instead.');
            this.embedding_model = null;
        }
        this.skill_libary = new SkillLibrary(agent, this.embedding_model);
        mkdirSync(`./bots/${name}`, { recursive: true });
        writeFileSync(`./bots/${name}/last_profile.json`, JSON.stringify(this.profile, null, 4), (err) => {
            if (err) {
                throw new Error('Failed to save profile:', err);
            }
            console.log("Copy profile saved.");
        });
    }

    _selectAPI(profile) {
        if (typeof profile === 'string' || profile instanceof String) {
            profile = {model: profile};
        }
        if (!profile.api) {
            if (profile.model.includes('openrouter/'))
                profile.api = 'openrouter'; // must do first because shares names with other models
            else if (profile.model.includes('ollama/'))
                profile.api = 'ollama'; // also must do early because shares names with other models
            else if (profile.model.includes('gemini'))
                profile.api = 'google';
            else if (profile.model.includes('vllm/'))
                profile.api = 'vllm';
            else if (profile.model.includes('gpt') || profile.model.includes('o1')|| profile.model.includes('o3'))
                profile.api = 'openai';
            else if (profile.model.includes('claude'))
                profile.api = 'anthropic';
            else if (profile.model.includes('huggingface/'))
                profile.api = "huggingface";
            else if (profile.model.includes('replicate/'))
                profile.api = 'replicate';
            else if (profile.model.includes('mistralai/') || profile.model.includes("mistral/"))
                model_profile.api = 'mistral';
            else if (profile.model.includes("groq/") || profile.model.includes("groqcloud/"))
                profile.api = 'groq';
            else if (profile.model.includes("glhf/"))
                profile.api = 'glhf';
            else if (profile.model.includes("hyperbolic/"))
                profile.api = 'hyperbolic';
            else if (profile.model.includes('novita/'))
                profile.api = 'novita';
            else if (profile.model.includes('qwen'))
                profile.api = 'qwen';
            else if (profile.model.includes('grok'))
                profile.api = 'xai';
            else if (profile.model.includes('deepseek'))
                profile.api = 'deepseek';
<<<<<<< HEAD
            else if (profile.model.includes('mistral'))
=======
	        else if (profile.model.includes('mistral'))
>>>>>>> d25e439d
                profile.api = 'mistral';
            else if (profile.model.includes('mercury'))
                profile.api = 'mercury';
            else 
                throw new Error('Unknown model:', profile.model);
        }
        return profile;
    }
    _createModel(profile) {
        let model = null;
        if (profile.api === 'google')
            model = new Gemini(profile.model, profile.url, profile.params);
        else if (profile.api === 'openai')
            model = new GPT(profile.model, profile.url, profile.params);
        else if (profile.api === 'anthropic')
            model = new Claude(profile.model, profile.url, profile.params);
        else if (profile.api === 'replicate')
            model = new ReplicateAPI(profile.model.replace('replicate/', ''), profile.url, profile.params);
        else if (profile.api === 'ollama')
            model = new Local(profile.model.replace('ollama/', ''), profile.url, profile.params);
        else if (profile.api === 'mistral')
            model = new Mistral(profile.model, profile.url, profile.params);
        else if (profile.api === 'groq')
            model = new GroqCloudAPI(profile.model.replace('groq/', '').replace('groqcloud/', ''), profile.url, profile.params);
        else if (profile.api === 'huggingface')
            model = new HuggingFace(profile.model, profile.url, profile.params);
        else if (profile.api === 'glhf')
            model = new GLHF(profile.model.replace('glhf/', ''), profile.url, profile.params);
        else if (profile.api === 'hyperbolic')
            model = new Hyperbolic(profile.model.replace('hyperbolic/', ''), profile.url, profile.params);
        else if (profile.api === 'novita')
            model = new Novita(profile.model.replace('novita/', ''), profile.url, profile.params);
        else if (profile.api === 'qwen')
            model = new Qwen(profile.model, profile.url, profile.params);
        else if (profile.api === 'xai')
            model = new Grok(profile.model, profile.url, profile.params);
        else if (profile.api === 'deepseek')
            model = new DeepSeek(profile.model, profile.url, profile.params);
        else if (profile.api === 'openrouter')
            model = new OpenRouter(profile.model.replace('openrouter/', ''), profile.url, profile.params);
<<<<<<< HEAD
        else if (profile.api === 'mercury')
            model = new Mercury(profile.model, profile.url, profile.params);
=======
        else if (profile.api === 'vllm')
            model = new VLLM(profile.model.replace('vllm/', ''), profile.url, profile.params);
>>>>>>> d25e439d
        else
            throw new Error('Unknown API:', profile.api);
        return model;
    }
    getName() {
        return this.profile.name;
    }

    getInitModes() {
        return this.profile.modes;
    }

    async initExamples() {
        try {
            this.convo_examples = new Examples(this.embedding_model, settings.num_examples);
            this.coding_examples = new Examples(this.embedding_model, settings.num_examples);
            
            // Wait for both examples to load before proceeding
            await Promise.all([
                this.convo_examples.load(this.profile.conversation_examples),
                this.coding_examples.load(this.profile.coding_examples),
                this.skill_libary.initSkillLibrary()
            ]).catch(error => {
                // Preserve error details
                console.error('Failed to initialize examples. Error details:', error);
                console.error('Stack trace:', error.stack);
                throw error;
            });

            console.log('Examples initialized.');
        } catch (error) {
            console.error('Failed to initialize examples:', error);
            console.error('Stack trace:', error.stack);
            throw error; // Re-throw with preserved details
        }
    }

    async replaceStrings(prompt, messages, examples=null, to_summarize=[], last_goals=null) {
        prompt = prompt.replaceAll('$NAME', this.agent.name);

        if (prompt.includes('$STATS')) {
            let stats = await getCommand('!stats').perform(this.agent);
            prompt = prompt.replaceAll('$STATS', stats);
        }
        if (prompt.includes('$INVENTORY')) {
            let inventory = await getCommand('!inventory').perform(this.agent);
            prompt = prompt.replaceAll('$INVENTORY', inventory);
        }
        if (prompt.includes('$ACTION')) {
            prompt = prompt.replaceAll('$ACTION', this.agent.actions.currentActionLabel);
        }
        if (prompt.includes('$COMMAND_DOCS'))
            prompt = prompt.replaceAll('$COMMAND_DOCS', getCommandDocs(this.agent));
        if (prompt.includes('$CODE_DOCS')) {
            const code_task_content = messages.slice().reverse().find(msg =>
                msg.role !== 'system' && msg.content.includes('!newAction(')
            )?.content?.match(/!newAction\((.*?)\)/)?.[1] || '';

            prompt = prompt.replaceAll(
                '$CODE_DOCS',
                await this.skill_libary.getRelevantSkillDocs(code_task_content, settings.relevant_docs_count)
            );
        }
        if (prompt.includes('$EXAMPLES') && examples !== null)
            prompt = prompt.replaceAll('$EXAMPLES', await examples.createExampleMessage(messages));
        if (prompt.includes('$MEMORY'))
            prompt = prompt.replaceAll('$MEMORY', this.agent.history.memory);
        if (prompt.includes('$TO_SUMMARIZE'))
            prompt = prompt.replaceAll('$TO_SUMMARIZE', stringifyTurns(to_summarize));
        if (prompt.includes('$CONVO'))
            prompt = prompt.replaceAll('$CONVO', 'Recent conversation:\n' + stringifyTurns(messages));
        if (prompt.includes('$SELF_PROMPT')) {
            // if active or paused, show the current goal
            let self_prompt = !this.agent.self_prompter.isStopped() ? `YOUR CURRENT ASSIGNED GOAL: "${this.agent.self_prompter.prompt}"\n` : '';
            prompt = prompt.replaceAll('$SELF_PROMPT', self_prompt);
        }
        if (prompt.includes('$LAST_GOALS')) {
            let goal_text = '';
            for (let goal in last_goals) {
                if (last_goals[goal])
                    goal_text += `You recently successfully completed the goal ${goal}.\n`
                else
                    goal_text += `You recently failed to complete the goal ${goal}.\n`
            }
            prompt = prompt.replaceAll('$LAST_GOALS', goal_text.trim());
        }
        if (prompt.includes('$BLUEPRINTS')) {
            if (this.agent.npc.constructions) {
                let blueprints = '';
                for (let blueprint in this.agent.npc.constructions) {
                    blueprints += blueprint + ', ';
                }
                prompt = prompt.replaceAll('$BLUEPRINTS', blueprints.slice(0, -2));
            }
        }

        // check if there are any remaining placeholders with syntax $<word>
        let remaining = prompt.match(/\$[A-Z_]+/g);
        if (remaining !== null) {
            console.warn('Unknown prompt placeholders:', remaining.join(', '));
        }
        return prompt;
    }

    async checkCooldown() {
        let elapsed = Date.now() - this.last_prompt_time;
        if (elapsed < this.cooldown && this.cooldown > 0) {
            await new Promise(r => setTimeout(r, this.cooldown - elapsed));
        }
        this.last_prompt_time = Date.now();
    }

    async promptConvo(messages) {
        this.most_recent_msg_time = Date.now();
        let current_msg_time = this.most_recent_msg_time;

        for (let i = 0; i < 3; i++) { // try 3 times to avoid hallucinations
            await this.checkCooldown();
            if (current_msg_time !== this.most_recent_msg_time) {
                return '';
            }

            let prompt = this.profile.conversing;
            prompt = await this.replaceStrings(prompt, messages, this.convo_examples);
            let generation;

            try {
                generation = await this.chat_model.sendRequest(messages, prompt);
                if (typeof generation !== 'string') {
                    console.error('Error: Generated response is not a string', generation);
                    throw new Error('Generated response is not a string');
                }
                console.log("Generated response:", generation); 
                await this._saveLog(prompt, messages, generation, 'conversation');

            } catch (error) {
                console.error('Error during message generation or file writing:', error);
                continue;
            }

            // Check for hallucination or invalid output
            if (generation?.includes('(FROM OTHER BOT)')) {
                console.warn('LLM hallucinated message as another bot. Trying again...');
                continue;
            }

            if (current_msg_time !== this.most_recent_msg_time) {
                console.warn(`${this.agent.name} received new message while generating, discarding old response.`);
                return '';
            } 

            if (generation?.includes('</think>')) {
                const [_, afterThink] = generation.split('</think>')
                generation = afterThink
            }

            return generation;
        }

        return '';
    }

    async promptCoding(messages) {
        if (this.awaiting_coding) {
            console.warn('Already awaiting coding response, returning no response.');
            return '```//no response```';
        }
        this.awaiting_coding = true;
        await this.checkCooldown();
        let prompt = this.profile.coding;
        prompt = await this.replaceStrings(prompt, messages, this.coding_examples);

        let resp = await this.code_model.sendRequest(messages, prompt);
        this.awaiting_coding = false;
        await this._saveLog(prompt, messages, resp, 'coding');
        return resp;
    }

    async promptMemSaving(to_summarize) {
        await this.checkCooldown();
        let prompt = this.profile.saving_memory;
        prompt = await this.replaceStrings(prompt, null, null, to_summarize);
        let resp = await this.chat_model.sendRequest([], prompt);
        await this._saveLog(prompt, to_summarize, resp, 'memSaving');
        if (resp?.includes('</think>')) {
            const [_, afterThink] = resp.split('</think>')
            resp = afterThink
        }
        return resp;
    }

    async promptShouldRespondToBot(new_message) {
        await this.checkCooldown();
        let prompt = this.profile.bot_responder;
        let messages = this.agent.history.getHistory();
        messages.push({role: 'user', content: new_message});
        prompt = await this.replaceStrings(prompt, null, null, messages);
        let res = await this.chat_model.sendRequest([], prompt);
        return res.trim().toLowerCase() === 'respond';
    }

    async promptVision(messages, imageBuffer) {
        await this.checkCooldown();
        let prompt = this.profile.image_analysis;
        prompt = await this.replaceStrings(prompt, messages, null, null, null);
        return await this.vision_model.sendVisionRequest(messages, prompt, imageBuffer);
    }

    async promptGoalSetting(messages, last_goals) {
        // deprecated
        let system_message = this.profile.goal_setting;
        system_message = await this.replaceStrings(system_message, messages);

        let user_message = 'Use the below info to determine what goal to target next\n\n';
        user_message += '$LAST_GOALS\n$STATS\n$INVENTORY\n$CONVO'
        user_message = await this.replaceStrings(user_message, messages, null, null, last_goals);
        let user_messages = [{role: 'user', content: user_message}];

        let res = await this.chat_model.sendRequest(user_messages, system_message);

        let goal = null;
        try {
            let data = res.split('```')[1].replace('json', '').trim();
            goal = JSON.parse(data);
        } catch (err) {
            console.log('Failed to parse goal:', res, err);
        }
        if (!goal || !goal.name || !goal.quantity || isNaN(parseInt(goal.quantity))) {
            console.log('Failed to set goal:', res);
            return null;
        }
        goal.quantity = parseInt(goal.quantity);
        return goal;
    }

    async _saveLog(prompt, messages, generation, tag) {
        if (!settings.log_all_prompts)
            return;
        const timestamp = new Date().toISOString().replace(/[:.]/g, '-');
        let logEntry;
        let task_id = this.agent.task.task_id;
        if (task_id == null) {
            logEntry = `[${timestamp}] \nPrompt:\n${prompt}\n\nConversation:\n${JSON.stringify(messages, null, 2)}\n\nResponse:\n${generation}\n\n`;
        } else {
            logEntry = `[${timestamp}] Task ID: ${task_id}\nPrompt:\n${prompt}\n\nConversation:\n${JSON.stringify(messages, null, 2)}\n\nResponse:\n${generation}\n\n`;
        }
        const logFile = `${tag}_${timestamp}.txt`;
        await this._saveToFile(logFile, logEntry);
    }

    async _saveToFile(logFile, logEntry) {
        let task_id = this.agent.task.task_id;
        let logDir;
        if (task_id == null) {
            logDir = path.join(__dirname, `../../bots/${this.agent.name}/logs`);
        } else {
            logDir = path.join(__dirname, `../../bots/${this.agent.name}/logs/${task_id}`);
        }

        await fs.mkdir(logDir, { recursive: true });

        logFile = path.join(logDir, logFile);
        await fs.appendFile(logFile, String(logEntry), 'utf-8');
    }


}<|MERGE_RESOLUTION|>--- conflicted
+++ resolved
@@ -21,9 +21,7 @@
 import { Hyperbolic } from './hyperbolic.js';
 import { GLHF } from './glhf.js';
 import { OpenRouter } from './openrouter.js';
-<<<<<<< HEAD
 import { Mercury} from "./mercury.js";
-=======
 import { VLLM } from './vllm.js';
 import { promises as fs } from 'fs';
 import path from 'path';
@@ -31,7 +29,6 @@
 
 const __filename = fileURLToPath(import.meta.url);
 const __dirname = path.dirname(__filename);
->>>>>>> d25e439d
 
 export class Prompter {
     constructor(agent, fp) {
@@ -172,15 +169,11 @@
                 profile.api = 'xai';
             else if (profile.model.includes('deepseek'))
                 profile.api = 'deepseek';
-<<<<<<< HEAD
-            else if (profile.model.includes('mistral'))
-=======
 	        else if (profile.model.includes('mistral'))
->>>>>>> d25e439d
                 profile.api = 'mistral';
             else if (profile.model.includes('mercury'))
                 profile.api = 'mercury';
-            else 
+            else
                 throw new Error('Unknown model:', profile.model);
         }
         return profile;
@@ -217,13 +210,10 @@
             model = new DeepSeek(profile.model, profile.url, profile.params);
         else if (profile.api === 'openrouter')
             model = new OpenRouter(profile.model.replace('openrouter/', ''), profile.url, profile.params);
-<<<<<<< HEAD
+        else if (profile.api === 'vllm')
+            model = new VLLM(profile.model.replace('vllm/', ''), profile.url, profile.params);
         else if (profile.api === 'mercury')
             model = new Mercury(profile.model, profile.url, profile.params);
-=======
-        else if (profile.api === 'vllm')
-            model = new VLLM(profile.model.replace('vllm/', ''), profile.url, profile.params);
->>>>>>> d25e439d
         else
             throw new Error('Unknown API:', profile.api);
         return model;
@@ -356,7 +346,7 @@
                     console.error('Error: Generated response is not a string', generation);
                     throw new Error('Generated response is not a string');
                 }
-                console.log("Generated response:", generation); 
+                console.log("Generated response:", generation);
                 await this._saveLog(prompt, messages, generation, 'conversation');
 
             } catch (error) {
@@ -373,7 +363,7 @@
             if (current_msg_time !== this.most_recent_msg_time) {
                 console.warn(`${this.agent.name} received new message while generating, discarding old response.`);
                 return '';
-            } 
+            }
 
             if (generation?.includes('</think>')) {
                 const [_, afterThink] = generation.split('</think>')
@@ -410,7 +400,7 @@
         await this._saveLog(prompt, to_summarize, resp, 'memSaving');
         if (resp?.includes('</think>')) {
             const [_, afterThink] = resp.split('</think>')
-            resp = afterThink
+            resp = afterThink;
         }
         return resp;
     }
