import { Mistral as MistralClient } from '@mistralai/mistralai';
import { getKey } from '../utils/keys.js';
import { strictFormat } from '../utils/text.js';
import { log, logVision } from '../../logger.js';

export class Mistral {
    #client;
    constructor(model_name, url, params) {
        this.model_name = model_name;
        this.params = params;

        if (typeof url === "string") {
            console.warn("Mistral does not support custom URL's, ignoring!");
        }
        if (!getKey("MISTRAL_API_KEY")) {
            throw new Error("Mistral API Key missing, make sure to set MISTRAL_API_KEY in settings.json")
        }
<<<<<<< HEAD

        this.#client = new MistralClient(
            {
                apiKey: getKey("MISTRAL_API_KEY")
            }
        );
        this.supportsRawImageInput = false; // Standard chat completions may not support raw images for all models.

=======
        this.#client = new MistralClient({ apiKey: getKey("MISTRAL_API_KEY") });
>>>>>>> c75ac949
        
        if (typeof this.model_name === "string" && typeof this.model_name.split("/")[1] !== "undefined") {
            this.model_name = this.model_name.split("/")[1];
        }
    }

<<<<<<< HEAD
    async sendRequest(turns, systemMessage, imageData = null) {
        if (imageData) {
            console.warn(`[Mistral] Warning: imageData provided to sendRequest, but this method in mistral.js currently does not support direct image data embedding for model ${this.model_name}. The image will be ignored. Use sendVisionRequest for models/endpoints that support vision, or ensure the API/model used by sendRequest can handle images in its standard chat format.`);
            // imageData is ignored for now.
        }

=======
    async sendRequest(turns, systemMessage) {
>>>>>>> c75ac949
        let result;
        const model = this.model_name || "mistral-large-latest";
        const messages = [{ role: "system", content: systemMessage }];
        messages.push(...strictFormat(turns));
        try {
            console.log('Awaiting mistral api response...')
            const response  = await this.#client.chat.complete({
                model,
                messages,
                ...(this.params || {})
            });
            result = response.choices[0].message.content;
        } catch (err) {
            if (err.message.includes("A request containing images has been given to a model which does not have the 'vision' capability.")) {
                result = "Vision is only supported by certain models.";
            } else {
                result = "My brain disconnected, try again.";
            }
            console.log(err);
        }
        if (typeof result === 'string') {
            result = result.replace(/<thinking>/g, '<think>').replace(/<\/thinking>/g, '</think>');
        }
        log(JSON.stringify(messages), result);
        return result;
    }

    async sendVisionRequest(original_turns, systemMessage, imageBuffer) {
        const imageFormattedTurns = [...original_turns];
        const userMessageContent = [{ type: "text", text: systemMessage }];
        userMessageContent.push({
            type: "image_url",
            imageUrl: `data:image/jpeg;base64,${imageBuffer.toString('base64')}`
        });
        imageFormattedTurns.push({ role: "user", content: userMessageContent });
        
        const res = await this.sendRequest(imageFormattedTurns, systemMessage);

        if (imageBuffer && res) {
            logVision(original_turns, imageBuffer, res, systemMessage);
        }
        return res;
    }

    async embed(text) {
        const embedding = await this.#client.embeddings.create({
            model: "mistral-embed",
            inputs: text
        });
        return embedding.data[0].embedding;
    }
}<|MERGE_RESOLUTION|>--- conflicted
+++ resolved
@@ -15,7 +15,6 @@
         if (!getKey("MISTRAL_API_KEY")) {
             throw new Error("Mistral API Key missing, make sure to set MISTRAL_API_KEY in settings.json")
         }
-<<<<<<< HEAD
 
         this.#client = new MistralClient(
             {
@@ -24,25 +23,18 @@
         );
         this.supportsRawImageInput = false; // Standard chat completions may not support raw images for all models.
 
-=======
-        this.#client = new MistralClient({ apiKey: getKey("MISTRAL_API_KEY") });
->>>>>>> c75ac949
         
         if (typeof this.model_name === "string" && typeof this.model_name.split("/")[1] !== "undefined") {
             this.model_name = this.model_name.split("/")[1];
         }
     }
 
-<<<<<<< HEAD
     async sendRequest(turns, systemMessage, imageData = null) {
         if (imageData) {
             console.warn(`[Mistral] Warning: imageData provided to sendRequest, but this method in mistral.js currently does not support direct image data embedding for model ${this.model_name}. The image will be ignored. Use sendVisionRequest for models/endpoints that support vision, or ensure the API/model used by sendRequest can handle images in its standard chat format.`);
             // imageData is ignored for now.
         }
 
-=======
-    async sendRequest(turns, systemMessage) {
->>>>>>> c75ac949
         let result;
         const model = this.model_name || "mistral-large-latest";
         const messages = [{ role: "system", content: systemMessage }];
