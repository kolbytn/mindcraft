--- conflicted
+++ resolved
@@ -1,12 +1,7 @@
 export class Local {
     constructor(model_name, url) {
         this.model_name = model_name;
-<<<<<<< HEAD
-        this.embedding_model = 'nomic-embed-text';
         this.url = 'http://127.0.0.1:11434';
-=======
-        this.url = url || 'http://localhost:11434';
->>>>>>> 1a148c02
         this.chat_endpoint = '/api/chat';
         this.embedding_endpoint = '/api/embeddings';
     }
