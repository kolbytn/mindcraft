export default 
{
    "minecraft_version": "1.20.4", // supports up to 1.21.1
    "host": "127.0.0.1", // or "localhost", "your.ip.address.here"
    "port": 55916,
    "auth": "offline", // or "microsoft"

    // the mindserver manages all agents and hosts the UI
    "host_mindserver": true, // if true, the mindserver will be hosted on this machine. otherwise, specify a public IP address
    "mindserver_host": "localhost",
    "mindserver_port": 8080,
    
    "profiles": [
        "./andy.json",
        // "./profiles/gpt.json",
        // "./profiles/claude.json",
        // "./profiles/gemini.json",
        // "./profiles/llama.json",
        // "./profiles/qwen.json",
        // "./profiles/mistral.json",
        // "./profiles/grok.json",
<<<<<<< HEAD
        // "./profiles/GLHF.json",
        // "./profiles/hyperbolic.json"
        
=======
        // "./profiles/mistral.json",
        // "./profiles/deepseek.json",

>>>>>>> 8e783ba7
        // using more than 1 profile requires you to /msg each bot indivually
    ],
    "load_memory": false, // load memory from previous session
    "init_message": "Respond with hello world and your name", // sends to all on spawn
    "only_chat_with": [], // users that the bots listen to and send general messages to. if empty it will chat publicly
    
    "language": "en", // translate to/from this language. Supports these language names: https://cloud.google.com/translate/docs/languages
    "show_bot_views": false, // show bot's view in browser at localhost:3000, 3001...

    "allow_insecure_coding": false, // allows newAction command and model can write/run code on your computer. enable at own risk
    "code_timeout_mins": -1, // minutes code is allowed to run. -1 for no timeout

    "max_messages": 15, // max number of messages to keep in context
    "num_examples": 2, // number of examples to give to the model
    "max_commands": -1, // max number of commands that can be used in consecutive responses. -1 for no limit
    "verbose_commands": true, // show full command syntax
    "narrate_behavior": true, // chat simple automatic actions ('Picking up item!')
    "chat_bot_messages": true, // publicly chat messages to other bots
}<|MERGE_RESOLUTION|>--- conflicted
+++ resolved
@@ -19,15 +19,10 @@
         // "./profiles/qwen.json",
         // "./profiles/mistral.json",
         // "./profiles/grok.json",
-<<<<<<< HEAD
         // "./profiles/GLHF.json",
-        // "./profiles/hyperbolic.json"
-        
-=======
+        // "./profiles/hyperbolic.json",
         // "./profiles/mistral.json",
         // "./profiles/deepseek.json",
-
->>>>>>> 8e783ba7
         // using more than 1 profile requires you to /msg each bot indivually
     ],
     "load_memory": false, // load memory from previous session
