--- conflicted
+++ resolved
@@ -44,12 +44,10 @@
     "verbose_commands": true, // show full command syntax
     "narrate_behavior": true, // chat simple automatic actions ('Picking up item!')
     "chat_bot_messages": true, // publicly chat messages to other bots
-<<<<<<< HEAD
 
     "block_place_delay": 10, // delay between placing blocks (ms) if using newAction. helps avoid bot being kicked by anti-cheat mechanisms on servers.
-=======
+  
     "log_all_prompts": false, // log ALL prompts to file
->>>>>>> d25e439d
 }
 
 // these environment variables override certain settings
