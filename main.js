import * as Mindcraft from './src/mindcraft/mindcraft.js';
import settings from './settings.js';
import yargs from 'yargs';
import { hideBin } from 'yargs/helpers';
import { readFileSync } from 'fs';
import { initTTS } from './src/process/tts_process.js';

function parseArguments() {
    return yargs(hideBin(process.argv))
        .option('profiles', {
            type: 'array',
            describe: 'List of agent profile paths',
        })
        .option('task_path', {
            type: 'string',
            describe: 'Path to task file to execute'
        })
        .option('task_id', {
            type: 'string',
            describe: 'Task ID to execute'
        })
        .help()
        .alias('help', 'h')
        .parse();
}
const args = parseArguments();
if (args.profiles) {
    settings.profiles = args.profiles;
}
if (args.task_path) {
    let tasks = JSON.parse(readFileSync(args.task_path, 'utf8'));
    if (args.task_id) {
        settings.task = tasks[args.task_id];
        settings.task.task_id = args.task_id;
    }
<<<<<<< HEAD
    mainProxy.connect();

    const args = parseArguments();
    const profiles = getProfiles(args);
    console.log(profiles);
    const { load_memory, init_message } = settings;
    
    for (let i=0; i<profiles.length; i++) {
        const agent_process = new AgentProcess();
        const profile = readFileSync(profiles[i], 'utf8');
        const agent_json = JSON.parse(profile);
        mainProxy.registerAgent(agent_json.name, agent_process);
        agent_process.start(profiles[i], load_memory, init_message, i, args.task_path, args.task_id);
        await new Promise(resolve => setTimeout(resolve, 1000));
=======
    else {
        throw new Error('task_id is required when task_path is provided');
>>>>>>> 00127506
    }
    initTTS();
}

// these environment variables override certain settings
if (process.env.MINECRAFT_PORT) {
    settings.port = process.env.MINECRAFT_PORT;
}
if (process.env.MINDSERVER_PORT) {
    settings.mindserver_port = process.env.MINDSERVER_PORT;
}
if (process.env.PROFILES && JSON.parse(process.env.PROFILES).length > 0) {
    settings.profiles = JSON.parse(process.env.PROFILES);
}
if (process.env.INSECURE_CODING) {
    settings.allow_insecure_coding = true;
}
if (process.env.BLOCKED_ACTIONS) {
    settings.blocked_actions = JSON.parse(process.env.BLOCKED_ACTIONS);
}
if (process.env.MAX_MESSAGES) {
    settings.max_messages = process.env.MAX_MESSAGES;
}
if (process.env.NUM_EXAMPLES) {
    settings.num_examples = process.env.NUM_EXAMPLES;
}
if (process.env.LOG_ALL) {
    settings.log_all_prompts = process.env.LOG_ALL;
}

Mindcraft.init(false, settings.mindserver_port);

for (let profile of settings.profiles) {
    const profile_json = JSON.parse(readFileSync(profile, 'utf8'));
    settings.profile = profile_json;
    Mindcraft.createAgent(settings);
}<|MERGE_RESOLUTION|>--- conflicted
+++ resolved
@@ -33,27 +33,9 @@
         settings.task = tasks[args.task_id];
         settings.task.task_id = args.task_id;
     }
-<<<<<<< HEAD
-    mainProxy.connect();
-
-    const args = parseArguments();
-    const profiles = getProfiles(args);
-    console.log(profiles);
-    const { load_memory, init_message } = settings;
-    
-    for (let i=0; i<profiles.length; i++) {
-        const agent_process = new AgentProcess();
-        const profile = readFileSync(profiles[i], 'utf8');
-        const agent_json = JSON.parse(profile);
-        mainProxy.registerAgent(agent_json.name, agent_process);
-        agent_process.start(profiles[i], load_memory, init_message, i, args.task_path, args.task_id);
-        await new Promise(resolve => setTimeout(resolve, 1000));
-=======
     else {
         throw new Error('task_id is required when task_path is provided');
->>>>>>> 00127506
     }
-    initTTS();
 }
 
 // these environment variables override certain settings
@@ -88,4 +70,5 @@
     const profile_json = JSON.parse(readFileSync(profile, 'utf8'));
     settings.profile = profile_json;
     Mindcraft.createAgent(settings);
-}+}
+initTTS();