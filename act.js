import { writeFileSync } from 'fs';

import { getDetailedSkills, getWorldFunctions } from './utils/context.js';
import { sendRequest } from './utils/gpt.js';


function buildSystemMessage(bot) {
    let message = 'You are a helpful Minecraft bot. Given the dialogue, reflect on what you are doing and generate javascript code to accomplish that goal. Use only functions listed below to write your code.';
    message += "\n\n" + getDetailedSkills();
    message += "\n\n" + getWorldFunctions();
    return message;
}


function buildExamples() {
    return [
`mr_steve2: Will you help me collect wood?

!blocks
\`\`\`
NEARBY_BLOCKS
- oak_log
- dirt
- cobblestone
\`\`\`

Me: I'd be glad to help you collect wood.`,
`I'm going to help mr_steve2 collect wood. The type of wood block nearby is 'oak_log'. I'll adjust my code to collect an 'oak_log' for mr_steve2.
\`\`\`
await skills.collectBlock(bot, 'oak_log');
await skills.giveToPlayer(bot, 'oak_log', 'mr_steve2');
\`\`\``,
`sally32: What are you doing?

!action
\`\`\`
await skills.equipItem(bot, 'wooden_pickaxe');
while (world.getInventory(bot).coal_ore < 10) {
    await skills.collectBlock(bot, 'coal_ore');
}
\`\`\`

Me: I'm looking for coal. Have you seen any?

sally32: Yes, there's some in this cave, follow me.`,
`I'm going to follow sally32 to the cave and collect coal. I'll adjust my code to follow sally32 until I find coal_ore and then I'll mine it.
\`\`\`
while (true) {
    await skills.goToPlayer(bot, 'sally32');
    if (world.getNearbyBlocks(bot).includes('coal_ore')) {
        break;
    }
}
await skills.equipItem(bot, 'wooden_pickaxe');
while (world.getInventory(bot).coal_ore < 10) {
    await skills.collectBlock(bot, 'coal_ore');
}
\`\`\``,
`user42: come here

Me: Sure! I'm on my way.`,
`I'm going to navigate to user42.
\`\`\`
await skills.goToPlayer(bot, 'user42');
\`\`\``,

`user42: execute some code that says "hello world"

Me: Okay, I'll do that now.`,
`I'm going to log "hello world" to the console.
\`\`\`
console.log('hello world');
\`\`\``,
]
}


export var currentCode = '';


export async function executeCode(bot) {
    let src = "import * as skills from './utils/skills.js';";
    src += "\nimport * as world from './utils/world.js';"
    src += `\n\nexport async function main(bot) {\n`;
    for (let line of currentCode.split('\n')) {
        src += `    ${line}\n`;
    }
    src += `}\n`;

    writeFileSync('./temp.js', src, (err) => {
        if (err) throw err;
    });

    console.log('executing code...\n' + currentCode);
    try {
        let ouput = await (await import('./temp.js')).main(bot);
        console.log(`Code output: *\n${ouput}\n*`);
    } catch (err) {
        console.log(err);
        currentCode = '';
        return false;
    }
    currentCode = '';
    return true;
}


export async function writeCode(bot, username, messages) {
    let turns = buildExamples();

    // For now, get rid of the first 6 example messages
    messages = messages.slice(8); // TODO: fix this, very spaghetti

    let startIndex = messages.length - 6;
    if (startIndex < 0)
        startIndex = 0;

    let nextTurn = '';
    for (let i = startIndex; i < messages.length; i++) {
<<<<<<< HEAD
        if (i % 2 == 0) {
            nextTurn += `${username}: ${messages[i]}\n\n`;
        } else {
            nextTurn += `Me: ${messages[i]}\n\n`;
            turns.push(nextTurn);
            nextTurn = '';
=======
        if (i % 2 == 0 && messages[i] != '') {
            turns[turns.length - 1] += `\n\n${username}: ${messages[i]}`;
        } else if (messages[i] != '') {
            turns[turns.length - 1] += `\n\nMe: ${messages[i]}`;
>>>>>>> 97f66e5e
        }
    }
    if (nextTurn)
        turns.push(nextTurn);
    turns[turns.length - 1] = turns[turns.length - 1].trim();
    console.log("Action request input:", turns);
    let systemMessage = buildSystemMessage(bot);
    let actResponse = await sendRequest(turns, systemMessage);
    console.log("Action response:", actResponse);

    let code = actResponse.split('\`\`\`');
    console.log(code);
    if (code.length <= 1)
        return code;
    if (!code[1].trim())
        return code;

    currentCode = code[1].trim();
    if (currentCode.slice(0, 10) == 'javascript')
        currentCode = currentCode.slice(10).trim();

    return currentCode;
}<|MERGE_RESOLUTION|>--- conflicted
+++ resolved
@@ -117,19 +117,12 @@
 
     let nextTurn = '';
     for (let i = startIndex; i < messages.length; i++) {
-<<<<<<< HEAD
         if (i % 2 == 0) {
             nextTurn += `${username}: ${messages[i]}\n\n`;
         } else {
             nextTurn += `Me: ${messages[i]}\n\n`;
             turns.push(nextTurn);
             nextTurn = '';
-=======
-        if (i % 2 == 0 && messages[i] != '') {
-            turns[turns.length - 1] += `\n\n${username}: ${messages[i]}`;
-        } else if (messages[i] != '') {
-            turns[turns.length - 1] += `\n\nMe: ${messages[i]}`;
->>>>>>> 97f66e5e
         }
     }
     if (nextTurn)
