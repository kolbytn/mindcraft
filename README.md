# Mindcraft 🧠⛏️

Crafting minds for Minecraft with LLMs and [Mineflayer!](https://prismarinejs.github.io/mineflayer/#/)

[FAQ](https://github.com/kolbytn/mindcraft/blob/main/FAQ.md) | [Discord Support](https://discord.gg/mp73p35dzC) | [Video Tutorial](https://www.youtube.com/watch?v=gRotoL8P8D8) | [Blog Post](https://kolbynottingham.com/mindcraft/) | [Contributor TODO](https://github.com/users/kolbytn/projects/1) | [Paper Website](https://mindcraft-minecollab.github.io/index.html) | [MineCollab](https://github.com/kolbytn/mindcraft/blob/main/minecollab.md) 


> [!Caution]
Do not connect this bot to public servers with coding enabled. This project allows an LLM to write/execute code on your computer. The code is sandboxed, but still vulnerable to injection attacks. Code writing is disabled by default, you can enable it by setting `allow_insecure_coding` to `true` in `settings.js`. Ye be warned.

## Requirements

- [Minecraft Java Edition](https://www.minecraft.net/en-us/store/minecraft-java-bedrock-edition-pc) (up to v1.21.1, recommend v1.20.4)
- [Node.js Installed](https://nodejs.org/) (at least v14)
- One of these: [OpenAI API Key](https://openai.com/blog/openai-api) | [Gemini API Key](https://aistudio.google.com/app/apikey) | [Anthropic API Key](https://docs.anthropic.com/claude/docs/getting-access-to-claude) | [Replicate API Key](https://replicate.com/) | [Hugging Face API Key](https://huggingface.co/) | [Groq API Key](https://console.groq.com/keys) | [Ollama Installed](https://ollama.com/download). | [Mistral API Key](https://docs.mistral.ai/getting-started/models/models_overview/) | [Qwen API Key [Intl.]](https://www.alibabacloud.com/help/en/model-studio/developer-reference/get-api-key)/[[cn]](https://help.aliyun.com/zh/model-studio/getting-started/first-api-call-to-qwen?) | [Novita AI API Key](https://novita.ai/settings?utm_source=github_mindcraft&utm_medium=github_readme&utm_campaign=link#key-management) | [Mercury API](https://platform.inceptionlabs.ai/docs)

## Install and Run

1. Make sure you have the requirements above.

2. Clone or download this repository (big green button)

3. Rename `keys.example.json` to `keys.json` and fill in your API keys (you only need one). The desired model is set in `andy.json` or other profiles. For other models refer to the table below.

4. In terminal/command prompt, run `npm install` from the installed directory

5. Start a minecraft world and open it to LAN on localhost port `55916`

6. Run `node main.js` from the installed directory

If you encounter issues, check the [FAQ](https://github.com/kolbytn/mindcraft/blob/main/FAQ.md) or find support on [discord](https://discord.gg/mp73p35dzC). We are currently not very responsive to github issues.

## Tasks

Bot performance can be roughly evaluated with Tasks. Tasks automatically intialize bots with a goal to aquire specific items or construct predefined buildings, and remove the bot once the goal is achieved.

To run tasks, you need python, pip, and optionally conda. You can then install dependencies with `pip install -r requirements.txt`. 

Tasks are defined in json files in the `tasks` folder, and can be run with: `python tasks/run_task_file.py --task_path=tasks/example_tasks.json`

For full evaluations, you will need to [download and install the task suite. Full instructions.](minecollab.md#installation)

## Model Customization

You can configure project details in `settings.js`. [See file.](settings.js)

You can configure the agent's name, model, and prompts in their profile like `andy.json` with the `model` field. For comprehensive details, see [Model Specifications](#model-specifications).

| API | Config Variable | Example Model name | Docs |
|------|------|------|------|
| `openai` | `OPENAI_API_KEY` | `gpt-4o-mini` | [docs](https://platform.openai.com/docs/models) |
| `google` | `GEMINI_API_KEY` | `gemini-2.0-flash` | [docs](https://ai.google.dev/gemini-api/docs/models/gemini) |
| `anthropic` | `ANTHROPIC_API_KEY` | `claude-3-haiku-20240307` | [docs](https://docs.anthropic.com/claude/docs/models-overview) |
| `xai` | `XAI_API_KEY` | `grok-2-1212` | [docs](https://docs.x.ai/docs) |
| `deepseek` | `DEEPSEEK_API_KEY` | `deepseek-chat` | [docs](https://api-docs.deepseek.com/) |
| `ollama` (local) | n/a | `ollama/llama3.1` | [docs](https://ollama.com/library) |
| `qwen` | `QWEN_API_KEY` | `qwen-max` | [Intl.](https://www.alibabacloud.com/help/en/model-studio/developer-reference/use-qwen-by-calling-api)/[cn](https://help.aliyun.com/zh/model-studio/getting-started/models) |
| `mistral` | `MISTRAL_API_KEY` | `mistral-large-latest` | [docs](https://docs.mistral.ai/getting-started/models/models_overview/) |
| `replicate` | `REPLICATE_API_KEY` | `replicate/meta/meta-llama-3-70b-instruct` | [docs](https://replicate.com/collections/language-models) |
| `groq` (not grok) | `GROQCLOUD_API_KEY` | `groq/mixtral-8x7b-32768` | [docs](https://console.groq.com/docs/models) |
| `huggingface` | `HUGGINGFACE_API_KEY` | `huggingface/mistralai/Mistral-Nemo-Instruct-2407` | [docs](https://huggingface.co/models) |
| `novita` | `NOVITA_API_KEY` | `novita/deepseek/deepseek-r1` | [docs](https://novita.ai/model-api/product/llm-api?utm_source=github_mindcraft&utm_medium=github_readme&utm_campaign=link) |
| `openrouter` | `OPENROUTER_API_KEY` | `openrouter/anthropic/claude-3.5-sonnet` | [docs](https://openrouter.ai/models) |
| `glhf.chat` | `GHLF_API_KEY` | `glhf/hf:meta-llama/Llama-3.1-405B-Instruct` | [docs](https://glhf.chat/user-settings/api) |
| `hyperbolic` | `HYPERBOLIC_API_KEY` | `hyperbolic/deepseek-ai/DeepSeek-V3` | [docs](https://docs.hyperbolic.xyz/docs/getting-started) |
<<<<<<< HEAD
| `mercury(EA)` | `MERCURY_API_KEY` | `mercury-coder-small` | [docs](https://www.inceptionlabs.ai/) |
=======
| `vllm` | n/a | `vllm/llama3` | n/a |
>>>>>>> d25e439d

If you use Ollama, to install the models used by default (generation and embedding), execute the following terminal command:
`ollama pull llama3.1 && ollama pull nomic-embed-text`

### Online Servers
To connect to online servers your bot will need an official Microsoft/Minecraft account. You can use your own personal one, but will need another account if you want to connect too and play with it. To connect, change these lines in `settings.js`:
```javascript
"host": "111.222.333.444",
"port": 55920,
"auth": "microsoft",

// rest is same...
```
> [!Important]
> The bot's name in the profile.json must exactly match the Minecraft profile name! Otherwise the bot will spam talk to itself.

To use different accounts, Mindcraft will connect with the account that the Minecraft launcher is currently using. You can switch accounts in the launcer, then run `node main.js`, then switch to your main account after the bot has connected.

### Docker Container

If you intend to `allow_insecure_coding`, it is a good idea to run the app in a docker container to reduce risks of running unknown code. This is strongly recommended before connecting to remote servers.

```bash
docker run -i -t --rm -v $(pwd):/app -w /app -p 3000-3003:3000-3003 node:latest node main.js
```
or simply
```bash
docker-compose up
```

When running in docker, if you want the bot to join your local minecraft server, you have to use a special host address `host.docker.internal` to call your localhost from inside your docker container. Put this into your [settings.js](settings.js):

```javascript
"host": "host.docker.internal", // instead of "localhost", to join your local minecraft from inside the docker container
```

To connect to an unsupported minecraft version, you can try to use [viaproxy](services/viaproxy/README.md)

# Bot Profiles

Bot profiles are json files (such as `andy.json`) that define:

1. Bot backend LLMs to use for talking, coding, and embedding.
2. Prompts used to influence the bot's behavior.
3. Examples help the bot perform tasks.

## Model Specifications

LLM models can be specified simply as `"model": "gpt-4o"`. However, you can use different models for chat, coding, and embeddings. 
You can pass a string or an object for these fields. A model object must specify an `api`, and optionally a `model`, `url`, and additional `params`.

```json
"model": {
  "api": "openai",
  "model": "gpt-4o",
  "url": "https://api.openai.com/v1/",
  "params": {
    "max_tokens": 1000,
    "temperature": 1
  }
},
"code_model": {
  "api": "openai",
  "model": "gpt-4",
  "url": "https://api.openai.com/v1/"
},
"vision_model": {
  "api": "openai",
  "model": "gpt-4o",
  "url": "https://api.openai.com/v1/"
},
"embedding": {
  "api": "openai",
  "url": "https://api.openai.com/v1/",
  "model": "text-embedding-ada-002"
}

```

`model` is used for chat, `code_model` is used for newAction coding, `vision_model` is used for image interpretation, and `embedding` is used to embed text for example selection. If `code_model` or `vision_model` is not specified, `model` will be used by default. Not all APIs support embeddings or vision.

All apis have default models and urls, so those fields are optional. The `params` field is optional and can be used to specify additional parameters for the model. It accepts any key-value pairs supported by the api. Is not supported for embedding models.

## Embedding Models

Embedding models are used to embed and efficiently select relevant examples for conversation and coding.

Supported Embedding APIs: `openai`, `google`, `replicate`, `huggingface`, `novita`

If you try to use an unsupported model, then it will default to a simple word-overlap method. Expect reduced performance, recommend mixing APIs to ensure embedding support.

## Specifying Profiles via Command Line

By default, the program will use the profiles specified in `settings.js`. You can specify one or more agent profiles using the `--profiles` argument: `node main.js --profiles ./profiles/andy.json ./profiles/jill.json`

## Patches

Some of the node modules that we depend on have bugs in them. To add a patch, change your local node module file and run `npx patch-package [package-name]`

## Citation:

```
@misc{mindcraft2023,
    Author = {Kolby Nottingham and Max Robinson},
    Title = {MINDcraft: LLM Agents for cooperation, competition, and creativity in Minecraft},
    Year = {2023},
    url={https://github.com/kolbytn/mindcraft}
}
```<|MERGE_RESOLUTION|>--- conflicted
+++ resolved
@@ -63,11 +63,8 @@
 | `openrouter` | `OPENROUTER_API_KEY` | `openrouter/anthropic/claude-3.5-sonnet` | [docs](https://openrouter.ai/models) |
 | `glhf.chat` | `GHLF_API_KEY` | `glhf/hf:meta-llama/Llama-3.1-405B-Instruct` | [docs](https://glhf.chat/user-settings/api) |
 | `hyperbolic` | `HYPERBOLIC_API_KEY` | `hyperbolic/deepseek-ai/DeepSeek-V3` | [docs](https://docs.hyperbolic.xyz/docs/getting-started) |
-<<<<<<< HEAD
+| `vllm` | n/a | `vllm/llama3` | n/a |
 | `mercury(EA)` | `MERCURY_API_KEY` | `mercury-coder-small` | [docs](https://www.inceptionlabs.ai/) |
-=======
-| `vllm` | n/a | `vllm/llama3` | n/a |
->>>>>>> d25e439d
 
 If you use Ollama, to install the models used by default (generation and embedding), execute the following terminal command:
 `ollama pull llama3.1 && ollama pull nomic-embed-text`
