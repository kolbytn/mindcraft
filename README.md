# Mindcraft 🧠⛏️

Crafting minds for Minecraft with Language Models and Mineflayer!

[Join the discord for support!](https://discord.gg/ZsrAAByEnr)

#### ‼️Warning‼️

This project allows an AI model to write/execute code on your computer that may be insecure, dangerous, and vulnerable to injection attacks on public servers. Code writing is disabled by default, you can enable it by setting `allow_insecure_coding` to `true` in `settings.js`. Enable only on local or private servers, **never** on public servers. Ye be warned.

## Requirements

- [Minecraft Java Edition](https://www.minecraft.net/en-us/store/minecraft-java-bedrock-edition-pc) (up to v1.21.1)
- [Node.js](https://nodejs.org/) (at least v14)
- One of these: [OpenAI API Key](https://openai.com/blog/openai-api) | [Gemini API Key](https://aistudio.google.com/app/apikey) |[Anthropic API Key](https://docs.anthropic.com/claude/docs/getting-access-to-claude) | [Replicate API Key](https://replicate.com/) | [Hugging Face API Key](https://huggingface.co/) | [Groq API Key](https://console.groq.com/keys) | [Ollama Installed](https://ollama.com/download)

## Installation

Rename `keys.example.json` to `keys.json` and fill in your API keys, and you can set the desired model in `andy.json` or other profiles.
| API | Config Variable | Example Model name | Docs |
|------|------|------|------|
| OpenAI | `OPENAI_API_KEY` | `gpt-3.5-turbo` | [docs](https://platform.openai.com/docs/models) | (optionally add `OPENAI_ORG_ID`)
| Google | `GEMINI_API_KEY` | `gemini-pro` | [docs](https://ai.google.dev/gemini-api/docs/models/gemini) |
| Anthropic | `ANTHROPIC_API_KEY` | `claude-3-haiku-20240307` | [docs](https://docs.anthropic.com/claude/docs/models-overview) |
| Replicate | `REPLICATE_API_KEY` | `meta/meta-llama-3-70b-instruct` | [docs](https://replicate.com/collections/language-models) |
| Ollama (local) | n/a | `llama3` | [docs](https://ollama.com/library) |
| Groq | `GROQCLOUD_API_KEY` | `groq/mixtral-8x7b-32768` | [docs](https://console.groq.com/docs/models) |
| Hugging Face | `HUGGINGFACE_API_KEY` | `huggingface/mistralai/Mistral-Nemo-Instruct-2407` | [docs](https://huggingface.co/models) |

If you use Ollama, to install the models used by default (generation and embedding), execute the following terminal command:
`ollama pull llama3 && ollama pull nomic-embed-text`

Then, clone/download this repository

Run `npm install` from the installed directory

<<<<<<< HEAD
Run `npm run postinstall` to apply patches to mineflayer

Install the minecraft version specified in `settings.js`, currently supports up to 1.20.4
=======
Install the minecraft version specified in `settings.js`, currently supports up to 1.21.1
>>>>>>> 8784519a

### Running Locally

Start a minecraft world and open it to LAN on localhost port `55916`

Run `node main.js`

You can configure the agent's name, model, and prompts in their profile like `andy.json`.

You can configure project details in `settings.js`. [See file for more details](settings.js)

### Online Servers
To connect to online servers your bot will need an official Microsoft/Minecraft account. You can use your own personal one, but will need another account if you want to connect with it. Here are example settings for this:
```
"host": "111.222.333.444",
"port": 55920,
"auth": "microsoft",

// rest is same...
```
‼️ Please make sure your bot's name in the profile.json matches the account name! Otherwise the bot will spam talk to itself.

### Bot Profiles

Bot profiles are json files (such as `andy.json`) that define:

1. Bot backend LLMs to use for chat and embeddings.
2. Prompts used to influence the bot's behavior.
3. Examples help the bot perform tasks.

### Specifying Profiles via Command Line

By default, the program will use the profiles specified in `settings.js`. You can specify one or more agent profiles using the `--profiles` argument:

`node main.js --profiles ./profiles/andy.json ./profiles/jill.json`

### Model Specifications

LLM backends can be specified as simply as `"model": "gpt-3.5-turbo"`. However, for both the chat model and the embedding model, the bot profile can specify the below attributes:

```
"model": {
  "api": "openai",
  "url": "https://api.openai.com/v1/",
  "model": "gpt-3.5-turbo"
},
"embedding": {
  "api": "openai",
  "url": "https://api.openai.com/v1/",
  "model": "text-embedding-ada-002"
}
```

The model parameter accepts either a string or object. If a string, it should specify the model to be used. The api and url will be assumed. If an object, the api field must be specified. Each api has a default model and url, so those fields are optional.

If the embedding field is not specified, then it will use the default embedding method for the chat model's api (Note that anthropic has no embedding model). The embedding parameter can also be a string or object. If a string, it should specify the embedding api and the default model and url will be used. If a valid embedding is not specified and cannot be assumed, then word overlap will be used to retrieve examples instead.

Thus, all the below specifications are equivalent to the above example:

```
"model": "gpt-3.5-turbo"
```
```
"model": {
  "api": "openai"
}
```
```
"model": "gpt-3.5-turbo",
"embedding": "openai"
```

## Patches

Some of the node modules that we depend on have bugs in them. To add a patch, change your local node module file and run `npx patch-package [package-name]`<|MERGE_RESOLUTION|>--- conflicted
+++ resolved
@@ -34,13 +34,9 @@
 
 Run `npm install` from the installed directory
 
-<<<<<<< HEAD
 Run `npm run postinstall` to apply patches to mineflayer
 
-Install the minecraft version specified in `settings.js`, currently supports up to 1.20.4
-=======
 Install the minecraft version specified in `settings.js`, currently supports up to 1.21.1
->>>>>>> 8784519a
 
 ### Running Locally
 
