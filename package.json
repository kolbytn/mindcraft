--- conflicted
+++ resolved
@@ -18,11 +18,8 @@
         "mineflayer-collectblock": "^1.4.1",
         "mineflayer-pathfinder": "^2.4.5",
         "mineflayer-pvp": "^1.3.2",
-<<<<<<< HEAD
         "naudiodon": "^2.3.6",
-=======
         "node-canvas-webgl": "PrismarineJS/node-canvas-webgl",
->>>>>>> 2015667b
         "openai": "^4.4.0",
         "patch-package": "^8.0.0",
         "prismarine-item": "^1.15.0",
